/** @import { ConfigInfo as CodeGenConfig } from "./packages/CodeGenLib/src/Config/config" */
/** @import { ConfigInfo as MJServerConfig } from "./packages/MJServer/src/config" */
/** @import { MJConfig } from "./packages/MJCLI/src/config" */

const codegenConfig = {
  /**
   * CodeGenLib Configuration (previously config.json)
   */

  // newUserSetup: {
  //   UserName: '',
  //   FirstName: '',
  //   LastName: '',
  //   Email: '',
  //   Roles: ['Developer', 'Integration', 'UI'],
  // },
  settings: [
    { name: 'mj_core_schema', value: '__mj' },
    { name: 'skip_database_generation', value: false },
    { name: 'recompile_mj_views', value: true },
    { name: 'auto_index_foreign_keys', value: true },
  ],
  logging: {
    log: true,
    logFile: 'codegen.output.log',
    console: true,
  },
  newEntityDefaults: {
    TrackRecordChanges: true,
    AuditRecordAccess: false,
    AuditViewRuns: false,
    AllowAllRowsAPI: false,
    AllowCreateAPI: true,
    AllowUpdateAPI: true,
    AllowDeleteAPI: true,
    AllowUserSearchAPI: false,
    CascadeDeletes: false,
    UserViewMaxRows: 1000,
    AddToApplicationWithSchemaName: true,
    IncludeFirstNFieldsAsDefaultInView: 5,
    PermissionDefaults: {
      AutoAddPermissionsForNewEntities: true,
      Permissions: [
        { RoleName: 'UI', CanRead: true, CanCreate: false, CanUpdate: false, CanDelete: false },
        { RoleName: 'Developer', CanRead: true, CanCreate: true, CanUpdate: true, CanDelete: false },
        { RoleName: 'Integration', CanRead: true, CanCreate: true, CanUpdate: true, CanDelete: true },
      ],
    },
  },
  newEntityRelationshipDefaults: {
    AutomaticallyCreateRelationships: true,
    CreateOneToManyRelationships: true,
  },
  newSchemaDefaults: {
    CreateNewApplicationWithSchemaName: true,
  },
  excludeSchemas: ['sys', 'staging', '__mj'],
  excludeTables: [
    {
      schema: '%',
      table: 'sys%',
    },
  ],
  customSQLScripts: [],
  dbSchemaJSONOutput: {
    excludeEntities: [],
    excludeSchemas: ['sys', 'staging', 'dbo'],
    bundles: [
      {
        name: '_Core_Apps',
        excludeSchemas: ['__mj'],
      },
    ],
  },
  integrityChecks: {
    enabled: true,
    entityFieldsSequenceCheck: true,
  },
  advancedGeneration: {
    enableAdvancedGeneration: true,
    AIVendor: 'openai',
    AIModel: 'gpt-4-1106-preview',
    features: [
      {
        name: 'EntityNames',
        description: 'Use AI to generate better entity names when creating new entities',
        enabled: false,
      },
      {
        name: 'DefaultInViewFields',
        description:
          'Use AI to determine which fields in an entity should be shown, by default, in a newly created User View for the entity. This is only used when creating new entities and when new fields are detected.',
        enabled: false,
      },
      {
        name: 'EntityDescriptions',
        description: 'Use AI to generate descriptions for entities, only used when creating new entities',
        enabled: false,
      },
      {
        name: 'EntityFieldDescriptions',
        description: 'Use AI to generate descriptions for fields, only used when new fields are detected',
        enabled: false,
      },
      {
        name: 'FormLayout',
        description:
          'Use AI to generate better layouts for forms. This includes using AI to determine the way to layout fields on each entity form. The field will still be laid out in the order they are defined in the entity, but the AI will determine the best way to layout the fields on the form. Since generated forms are regenerated every time you run this tool, it will be done every time you run the tool, including for existing entities and fields.',
        enabled: false,
      },
      {
        name: 'FormTabs',
        description:
          "Use AI to decide which entity relationships should have visible tabs and the best order to display those tabs. All relationships will be generated based on the Database Schema, but the EntityRelationship.DisplayInForm. The idea is that the AI will pick which of these tabs should be visible by default. In some cases an entity will have a large # of relationships and it isn't necessarily a good idea to display all of them. This feature only applies when an entity is created or new Entity Relationships are detected. This tool will not change existing EntityRelationship records.",
        enabled: false,
      },
      {
        name: 'ParseCheckConstraints',
        description:
          'Use AI to parse check constraints and generate a description as well as sub-class Validate() methods that reflect the logic of the constraint.',
        enabled: true,
      },
    ],
  },
  output: [
    { type: 'SQL', directory: './SQL Scripts/generated', appendOutputCode: true },
    {
      type: 'Angular',
      directory: './MJExplorer/src/app/generated',
      options: [{ name: 'maxComponentsPerModule', value: 20 }],
    },
    { type: 'GraphQLServer', directory: './MJAPI/src/generated' },
    { type: 'ActionSubclasses', directory: './GeneratedActions/src/generated' },
    { type: 'EntitySubclasses', directory: './GeneratedEntities/src/generated' },
    { type: 'DBSchemaJSON', directory: './Schema Files' },
  ],
  commands: [
    {
      workingDirectory: './GeneratedEntities',
      command: 'npm',
      args: ['run', 'build'],
      when: 'after',
    },
    {
      workingDirectory: './GeneratedActions',
      command: 'npm',
      args: ['run', 'build'],
      when: 'after',
    },
    {
      workingDirectory: './MJAPI',
      command: 'npm',
      args: ['start'],
      timeout: 30000,
      when: 'after',
    },
  ],
  SQLOutput: {
    enabled: false,
    folderPath: './migrations/v2/',
    appendToFile: true,
    convertCoreSchemaToFlywayMigrationFile: true,
  },
  forceRegeneration: {
<<<<<<< HEAD
    enabled: false, // Set to true to force regeneration even without schema changes
    baseViews: false,
    spCreate: false, // Set this to true to regenerate all spCreate procedures
    spUpdate: false,
    spDelete: false,
    allStoredProcedures: false, // Overrides individual SP flags when true
=======
    enabled: false,  // Set to true to force regeneration even without schema changes
    baseViews: false,
    spCreate: false,  // Set this to true to regenerate all spCreate procedures
    spUpdate: false,
    spDelete: false,
    allStoredProcedures: false,  // Overrides individual SP flags when true
>>>>>>> 421900c7
    indexes: false,
    fullTextSearch: false,
  },
};

/** @type {MJServerConfig} */
const mjServerConfig = {
  /**
   * MJAPI Configuration (previously config.json)
   */

  userHandling: {
    autoCreateNewUsers: true,
    newUserLimitedToAuthorizedDomains: false,
    newUserAuthorizedDomains: [],
    newUserRoles: ['UI'],
    updateCacheWhenNotFound: true,
    updateCacheWhenNotFoundDelay: 5000,
    contextUserForNewUserCreation: 'not.set@nowhere.com',
  },
  databaseSettings: {
    connectionTimeout: 45000,
    requestTimeout: 30000,
    metadataCacheRefreshInterval: 180000,
  },
  viewingSystem: {
    enableSmartFilters: true,
  },
  askSkip: {
    chatURL: process.env.ASK_SKIP_CHAT_URL,
    learningCycleURL: process.env.ASK_SKIP_LEARNING_URL,
    learningCycleIntervalInMinutes: process.env.ASK_SKIP_LEARNING_CYCLE_INTERVAL_IN_MINUTES,
    learningCycleEnabled: process.env.ASK_SKIP_RUN_LEARNING_CYCLES,
    learningCycleRunUponStartup: process.env.ASK_SKIP_RUN_LEARNING_CYCLES_UPON_STARTUP,
    orgID: process.env.ASK_SKIP_ORGANIZATION_ID,
    apiKey: process.env.ASK_SKIP_API_KEY,  
    organizationInfo: process.env.ASK_SKIP_ORGANIZATION_INFO,
    entitiesToSendSkip: {
      excludeSchemas: ['__mj'],
      includeEntitiesFromExcludedSchemas: [
        'Content Items',
        'Content Item Tags',
        'Content Item Attributes',
        'Content Types',
        'Content Type Attributes',
        'Content File Types',
        'Content Sources',
        'Content Source Types',
        'Content Source Params',
        'Content Source Type Params',
        'Content Process Runs',
      ],
    },
  },
};

/** @type {CodeGenConfig & MJConfig & MJServerConfig} */
const config = {
  ...codegenConfig,
  ...mjServerConfig,

  /**
   * Shared Configuration and Environment Variables
   */

  // Used for MJCLI, CodeGenLib, and MJServer
  dbHost: process.env.DB_HOST ?? 'localhost',
  dbPort: process.env.DB_PORT,
  dbDatabase: process.env.DB_DATABASE,
  codeGenLogin: process.env.CODEGEN_DB_USERNAME,
  codeGenPassword: process.env.CODEGEN_DB_PASSWORD,
  dbTrustServerCertificate: process.env.DB_TRUST_SERVER_CERTIFICATE,
  dbUsername: process.env.DB_USERNAME,
  dbPassword: process.env.DB_PASSWORD,

  // Used only for CodeGenLib
  outputCode: process.env.OUTPUT_CODE,

  // Used for CodeGenLib and MJAPI
  dbInstanceName: process.env.DB_INSTANCE_NAME,
  mjCoreSchema: process.env.MJ_CORE_SCHEMA ?? '__mj',

  // Used only for MJAPI
  graphqlPort: process.env.GRAPHQL_PORT ?? 4000,
  ___codeGenAPIURL: process.env.CODEGEN_API_URL,
  ___codeGenAPIPort: process.env.CODEGEN_API_PORT,
  ___codeGenAPISubmissionDelay: process.env.CODEGEN_API_SUBMISSION_DELAY,
  graphqlRootPath: process.env.GRAPHQL_ROOT_PATH ?? '/',
  webClientID: process.env.WEB_CLIENT_ID,
  tenantID: process.env.TENANT_ID,
  enableIntrospection: process.env.ENABLE_INTROSPECTION,
  websiteRunFromPackage: process.env.WEBSITE_RUN_FROM_PACKAGE,
  userEmailMap: process.env.USER_EMAIL_MAP,
  auth0Domain: process.env.AUTH0_DOMAIN,
  auth0WebClientID: process.env.AUTH0_CLIENT_ID,
  auth0ClientSecret: process.env.AUTH0_CLIENT_SECRET,
  apiKey: process.env.MJ_API_KEY,
  baseUrl: process.env.GRAPHQL_BASE_URL ?? 'http://localhost',

  // Used only for MJCLI
  migrationsLocation: process.env.MIGRATIONS_LOCATION ?? 'filesystem:./migrations',
};

// Export configuration for use in other modules
// Note: This export was added to support the integrated MJCLI package
// which needs access to the distribution configuration
module.exports = config;<|MERGE_RESOLUTION|>--- conflicted
+++ resolved
@@ -162,21 +162,12 @@
     convertCoreSchemaToFlywayMigrationFile: true,
   },
   forceRegeneration: {
-<<<<<<< HEAD
     enabled: false, // Set to true to force regeneration even without schema changes
     baseViews: false,
     spCreate: false, // Set this to true to regenerate all spCreate procedures
     spUpdate: false,
     spDelete: false,
     allStoredProcedures: false, // Overrides individual SP flags when true
-=======
-    enabled: false,  // Set to true to force regeneration even without schema changes
-    baseViews: false,
-    spCreate: false,  // Set this to true to regenerate all spCreate procedures
-    spUpdate: false,
-    spDelete: false,
-    allStoredProcedures: false,  // Overrides individual SP flags when true
->>>>>>> 421900c7
     indexes: false,
     fullTextSearch: false,
   },
@@ -212,7 +203,7 @@
     learningCycleEnabled: process.env.ASK_SKIP_RUN_LEARNING_CYCLES,
     learningCycleRunUponStartup: process.env.ASK_SKIP_RUN_LEARNING_CYCLES_UPON_STARTUP,
     orgID: process.env.ASK_SKIP_ORGANIZATION_ID,
-    apiKey: process.env.ASK_SKIP_API_KEY,  
+    apiKey: process.env.ASK_SKIP_API_KEY,
     organizationInfo: process.env.ASK_SKIP_ORGANIZATION_INFO,
     entitiesToSendSkip: {
       excludeSchemas: ['__mj'],
