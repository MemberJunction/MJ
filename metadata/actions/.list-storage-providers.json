--- conflicted
+++ resolved
@@ -26,11 +26,7 @@
             "ID": "2AFCFD73-5484-4B2A-B649-E4C9EFD6F133"
           },
           "sync": {
-<<<<<<< HEAD
-            "lastModified": "2025-10-15T18:32:50.583Z",
-=======
             "lastModified": "2025-10-15T23:02:27.293Z",
->>>>>>> 23bad3a2
             "checksum": "a07f65299f0b25dd7bd6e8b6b61cdebce07a85568260a2e944d2d00b09669891"
           }
         },
@@ -48,11 +44,7 @@
             "ID": "A5BEE2AD-6DF8-4750-AAC9-0BB172A10887"
           },
           "sync": {
-<<<<<<< HEAD
-            "lastModified": "2025-10-15T18:32:50.593Z",
-=======
             "lastModified": "2025-10-15T23:02:27.301Z",
->>>>>>> 23bad3a2
             "checksum": "8069e4221b0b0cf7767eeebaed642b4721fd59d8484637524560e7407ed74182"
           }
         },
@@ -70,11 +62,7 @@
             "ID": "A231D084-FE6C-4A5D-8015-E25E46DCF0C0"
           },
           "sync": {
-<<<<<<< HEAD
-            "lastModified": "2025-10-15T18:32:50.603Z",
-=======
             "lastModified": "2025-10-15T23:02:27.311Z",
->>>>>>> 23bad3a2
             "checksum": "e4909c0d72c94b867a76dc1886157d6812dbc9f16e9516f9a45d707a4e0feef5"
           }
         },
@@ -92,11 +80,7 @@
             "ID": "F7E4364B-8868-464A-AE3C-D8568FDC6834"
           },
           "sync": {
-<<<<<<< HEAD
-            "lastModified": "2025-10-15T18:32:50.613Z",
-=======
             "lastModified": "2025-10-15T23:02:27.320Z",
->>>>>>> 23bad3a2
             "checksum": "b1440ca6e5cd8f0d92d3a6ee3bc69028d6695cd0ffcdf200395d80bde98acfac"
           }
         },
@@ -114,11 +98,7 @@
             "ID": "1066DCBF-F32E-4A4F-8DB8-931CA4910E6A"
           },
           "sync": {
-<<<<<<< HEAD
-            "lastModified": "2025-10-15T18:32:50.623Z",
-=======
             "lastModified": "2025-10-15T23:02:27.327Z",
->>>>>>> 23bad3a2
             "checksum": "77cf7126c8ee036fa0cf7cd5a6cb9f11e72639f139c75e0ec8a343da4db9355b"
           }
         }
@@ -135,11 +115,7 @@
             "ID": "80F6263A-0ABA-4CB2-8F12-1B209CAA469E"
           },
           "sync": {
-<<<<<<< HEAD
-            "lastModified": "2025-10-15T18:32:50.633Z",
-=======
             "lastModified": "2025-10-15T23:02:27.336Z",
->>>>>>> 23bad3a2
             "checksum": "8bb962c38e6ca75c032dbfacec3e4c74a9060c74b8e938386d3e7525ac684223"
           }
         },
@@ -154,11 +130,7 @@
             "ID": "A379A15B-FB92-4123-BED8-174429732D3C"
           },
           "sync": {
-<<<<<<< HEAD
-            "lastModified": "2025-10-15T18:32:50.641Z",
-=======
             "lastModified": "2025-10-15T23:02:27.344Z",
->>>>>>> 23bad3a2
             "checksum": "0bf2a9c4b2a61c333eb30e8f000a8ac7e6e1fbf6394054d4b6a1834cfcdfed88"
           }
         },
@@ -173,11 +145,7 @@
             "ID": "49770702-5440-485E-9468-9CD3AF4A61F3"
           },
           "sync": {
-<<<<<<< HEAD
-            "lastModified": "2025-10-15T18:32:50.651Z",
-=======
             "lastModified": "2025-10-15T23:02:27.352Z",
->>>>>>> 23bad3a2
             "checksum": "747322c83dcee057494af65a9e9733417a985550e9ee15320a839b02690017c2"
           }
         }
@@ -187,11 +155,7 @@
       "ID": "D6A74F70-AFB5-49BF-8F82-307CB08AB9EB"
     },
     "sync": {
-<<<<<<< HEAD
-      "lastModified": "2025-10-15T18:32:50.538Z",
-=======
       "lastModified": "2025-10-15T23:02:27.251Z",
->>>>>>> 23bad3a2
       "checksum": "15f8c80bfb2db87c955a72ab33448e0d7d4895339130f872b655f235c530fd22"
     }
   }
