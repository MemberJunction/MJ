[
  {
    "fields": {
      "Name": "Agent Manager - Main Prompt",
      "Description": "System prompt for the Agent Manager agent that orchestrates creation and management of other agents.",
      "TypeID": "@lookup:AI Prompt Types.Name=Chat",
      "TemplateText": "@file:templates/agent-manager/agent-manager.template.md",
      "Status": "Active",
      "ResponseFormat": "JSON",
      "SelectionStrategy": "Specific",
      "PowerPreference": "Highest",
      "ParallelizationMode": "None",
      "OutputType": "object",
      "OutputExample": "@file:output/agent-manager/agent-manager.example.json",
      "ValidationBehavior": "Strict",
      "MaxRetries": 2,
      "RetryDelayMS": 1000,
      "RetryStrategy": "Fixed",
      "PromptRole": "System",
      "PromptPosition": "First",
      "CategoryID": "@lookup:AI Prompt Categories.Name=Agent Management?create&Description=Prompts for Agent Management System"
    },
    "relatedEntities": {
      "MJ: AI Prompt Models": [
        {
          "fields": {
            "PromptID": "@parent:ID",
            "ModelID": "@lookup:AI Models.Name=Qwen 3 32B",
            "VendorID": "@lookup:MJ: AI Vendors.Name=Groq",
            "Priority": 11
          },
          "primaryKey": {
            "ID": "7AB18736-0371-41F8-8408-46903C1B3ECC"
          },
          "sync": {
            "lastModified": "2025-07-19T17:05:08.753Z",
            "checksum": "81f4195f88d79c657b2fb5156d03e358c1f61d8c7ba8d4bc8d5191134f5833e5"
          }
        },
        {
          "fields": {
            "PromptID": "@parent:ID",
            "ModelID": "@lookup:AI Models.Name=GPT-OSS-120B",
            "VendorID": "@lookup:MJ: AI Vendors.Name=Cerebras",
            "Priority": 10
          },
          "primaryKey": {
            "ID": "3BF5F393-10C4-4470-8783-2131F18E4196"
          },
          "sync": {
            "lastModified": "2025-10-21T19:26:41.257Z",
            "checksum": "7051f42d04e2daa0f10714cebdfd0c3188fa1c4b396af82c9d8744a06ad6495b"
          }
        }
      ]
    },
    "primaryKey": {
      "ID": "96BCAE1C-B1F0-4FC4-9988-54B067BC962A"
    },
    "sync": {
      "lastModified": "2025-10-28T00:14:52.894Z",
      "checksum": "5503d1d7df23b4dadda226caf635736d6c89cdf01d53ddf5eaef05dc068879b4"
    }
  },
  {
    "fields": {
      "Name": "Requirements Analyst Agent - Main Prompt",
      "Description": "System prompt for the Requirements Analyst sub-agent that gathers and clarifies agent requirements.",
      "TypeID": "@lookup:AI Prompt Types.Name=Chat",
      "TemplateText": "@file:templates/agent-manager/requirements-analyst-agent.template.md",
      "Status": "Active",
      "ResponseFormat": "JSON",
      "SelectionStrategy": "Specific",
      "PowerPreference": "Highest",
      "ParallelizationMode": "None",
      "OutputType": "object",
      "OutputExample": "@file:output/agent-manager/requirements-analyst-agent.example.json",
      "ValidationBehavior": "Strict",
      "MaxRetries": 2,
      "RetryDelayMS": 1000,
      "RetryStrategy": "Fixed",
      "PromptRole": "System",
      "PromptPosition": "First",
      "CategoryID": "@lookup:AI Prompt Categories.Name=Agent Management"
    },
    "relatedEntities": {
      "MJ: AI Prompt Models": [
        {
          "fields": {
            "PromptID": "@parent:ID",
            "ModelID": "@lookup:AI Models.Name=Qwen 3 32B",
            "VendorID": "@lookup:MJ: AI Vendors.Name=Groq",
            "Priority": 11
          },
          "primaryKey": {
            "ID": "9BDC20EE-B8BC-44E6-99B8-2D3C60DBB16B"
          },
          "sync": {
            "lastModified": "2025-07-19T17:05:08.800Z",
            "checksum": "81f4195f88d79c657b2fb5156d03e358c1f61d8c7ba8d4bc8d5191134f5833e5"
          }
        },
        {
          "fields": {
            "PromptID": "@parent:ID",
            "ModelID": "@lookup:AI Models.Name=GPT-OSS-120B",
            "VendorID": "@lookup:MJ: AI Vendors.Name=Cerebras",
            "Priority": 10
          },
          "primaryKey": {
            "ID": "219CC484-E76A-4982-9DF7-82A543B560BB"
          },
          "sync": {
            "lastModified": "2025-10-21T19:26:41.268Z",
            "checksum": "7051f42d04e2daa0f10714cebdfd0c3188fa1c4b396af82c9d8744a06ad6495b"
          }
        }
      ]
    },
    "primaryKey": {
      "ID": "B41F7FAD-49F5-4897-92C9-4904C79DD5F5"
    },
    "sync": {
      "lastModified": "2025-10-26T19:46:11.166Z",
      "checksum": "d6b5ac34383785d839380a740f496abc803663f641bbb0055bbc6d06a6f484d2"
    }
  },
  {
    "fields": {
      "Name": "Planning Designer Agent - Main Prompt",
      "Description": "System prompt for the Planning Designer sub-agent that designs agent hierarchies and selects actions.",
      "TypeID": "@lookup:AI Prompt Types.Name=Chat",
      "TemplateText": "@file:templates/agent-manager/planning-designer-agent.template.md",
      "Status": "Active",
      "ResponseFormat": "JSON",
      "SelectionStrategy": "Specific",
      "PowerPreference": "Highest",
      "ParallelizationMode": "None",
      "OutputType": "object",
      "OutputExample": "@file:output/agent-manager/planning-designer-agent.example.json",
      "ValidationBehavior": "Strict",
      "MaxRetries": 2,
      "RetryDelayMS": 1000,
      "RetryStrategy": "Fixed",
      "PromptRole": "System",
      "PromptPosition": "First",
      "CategoryID": "@lookup:AI Prompt Categories.Name=Agent Management"
    },
    "relatedEntities": {
      "MJ: AI Prompt Models": [
        {
          "fields": {
            "PromptID": "@parent:ID",
            "ModelID": "@lookup:AI Models.Name=Qwen 3 32B",
            "VendorID": "@lookup:MJ: AI Vendors.Name=Groq",
            "Priority": 10
          },
          "primaryKey": {
            "ID": "C62C4C5F-3A99-45ED-B4AF-CB2F160EF68E"
          },
          "sync": {
            "lastModified": "2025-07-19T17:05:08.845Z",
            "checksum": "071e025446183a58e2bd40af7285599a556d58c9efdb7435fa14312f6be14523"
          }
        },
        {
          "fields": {
            "PromptID": "@parent:ID",
            "ModelID": "@lookup:AI Models.Name=GPT-OSS-120B",
            "VendorID": "@lookup:MJ: AI Vendors.Name=Cerebras",
            "Priority": 11
          },
          "primaryKey": {
            "ID": "831C9661-5268-4606-B9DF-3656EBA960CC"
          },
          "sync": {
            "lastModified": "2025-10-21T19:26:41.277Z",
            "checksum": "2d9b3ffba5eded8a9e00e17ed6185f92325132679418bd8d2322ec8b3ffe6fa1"
          }
        }
      ]
    },
    "primaryKey": {
      "ID": "2B405BA2-A446-4F1E-9402-D88C51CC8F9F"
    },
    "sync": {
<<<<<<< HEAD
      "lastModified": "2025-10-28T00:14:52.985Z",
      "checksum": "a7a5a68478fdd4de0c05dade55add858d34a4e6bae50caf407db7fea775ee366"
=======
      "lastModified": "2025-10-27T12:23:55.872Z",
      "checksum": "c9a661fde7fe44f69a6c418c2b65700b033508165e9572483f54e2a8b7f7b690"
>>>>>>> 4bc8a7f9
    }
  },
  {
    "fields": {
      "Name": "Architect Agent - Main Prompt",
      "Description": "System prompt for the Architect Agent that transforms technical design into validated AgentSpec JSON",
      "TypeID": "@lookup:AI Prompt Types.Name=Chat",
      "TemplateText": "@file:templates/agent-manager/architect-agent.template.md",
      "Status": "Active",
      "ResponseFormat": "JSON",
      "SelectionStrategy": "Specific",
      "PowerPreference": "Highest",
      "ParallelizationMode": "None",
      "OutputType": "object",
      "OutputExample": "@file:output/agent-manager/architect-agent.example.json",
      "ValidationBehavior": "Strict",
      "MaxRetries": 2,
      "RetryDelayMS": 1000,
      "RetryStrategy": "Fixed",
      "PromptRole": "System",
      "PromptPosition": "First",
      "CategoryID": "@lookup:AI Prompt Categories.Name=Agent Management"
    },
    "relatedEntities": {
      "MJ: AI Prompt Models": [
        {
          "fields": {
            "PromptID": "@parent:ID",
            "ModelID": "@lookup:AI Models.Name=Qwen 3 32B",
            "VendorID": "@lookup:MJ: AI Vendors.Name=Groq",
            "Priority": 10
          },
          "primaryKey": {
            "ID": "309F9BE7-E490-4B00-8C82-C4762D40DADE"
          },
          "sync": {
            "lastModified": "2025-10-21T19:26:41.197Z",
            "checksum": "071e025446183a58e2bd40af7285599a556d58c9efdb7435fa14312f6be14523"
          }
        },
        {
          "fields": {
            "PromptID": "@parent:ID",
            "ModelID": "@lookup:AI Models.Name=GPT-OSS-120B",
            "VendorID": "@lookup:MJ: AI Vendors.Name=Cerebras",
            "Priority": 11
          },
          "primaryKey": {
            "ID": "7CC49E6B-D4DC-4F1C-98C7-9FDEA000BC84"
          },
          "sync": {
            "lastModified": "2025-10-21T19:26:41.206Z",
            "checksum": "2d9b3ffba5eded8a9e00e17ed6185f92325132679418bd8d2322ec8b3ffe6fa1"
          }
        },
        {
          "fields": {
            "PromptID": "@parent:ID",
            "ModelID": "@lookup:AI Models.Name=GPT-OSS-120B",
            "VendorID": "@lookup:MJ: AI Vendors.Name=Groq",
            "Priority": 5
          },
          "primaryKey": {
            "ID": "6B42CADC-172F-446C-A1A1-C6EBA91783EF"
          },
          "sync": {
            "lastModified": "2025-10-21T19:26:41.216Z",
            "checksum": "f9c074f4c7d9339c6b106c21d307d063b62cd5acf7d9e9a2960ffae45591a2bb"
          }
        }
      ]
    },
    "primaryKey": {
      "ID": "FA0031BB-4838-4C16-A161-ED670E9A147B"
    },
    "sync": {
      "lastModified": "2025-10-26T19:46:11.116Z",
      "checksum": "579c7cae772f8ef0fc5428472756b041e07a652cb7d6aaa7a722babb27694d3a"
    }
  }
]<|MERGE_RESOLUTION|>--- conflicted
+++ resolved
@@ -184,13 +184,10 @@
       "ID": "2B405BA2-A446-4F1E-9402-D88C51CC8F9F"
     },
     "sync": {
-<<<<<<< HEAD
+      "lastModified": "2025-10-27T12:23:55.872Z",
+      "checksum": "c9a661fde7fe44f69a6c418c2b65700b033508165e9572483f54e2a8b7f7b690"
       "lastModified": "2025-10-28T00:14:52.985Z",
       "checksum": "a7a5a68478fdd4de0c05dade55add858d34a4e6bae50caf407db7fea775ee366"
-=======
-      "lastModified": "2025-10-27T12:23:55.872Z",
-      "checksum": "c9a661fde7fe44f69a6c418c2b65700b033508165e9572483f54e2a8b7f7b690"
->>>>>>> 4bc8a7f9
     }
   },
   {
