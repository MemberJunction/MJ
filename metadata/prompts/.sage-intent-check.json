--- conflicted
+++ resolved
@@ -33,11 +33,7 @@
             "ID": "87C8D4F8-4264-4F83-B07F-27D1AB5CAE5B"
           },
           "sync": {
-<<<<<<< HEAD
-            "lastModified": "2025-10-15T15:03:03.784Z",
-=======
             "lastModified": "2025-10-15T23:02:35.043Z",
->>>>>>> 23bad3a2
             "checksum": "7051f42d04e2daa0f10714cebdfd0c3188fa1c4b396af82c9d8744a06ad6495b"
           }
         },
@@ -52,11 +48,7 @@
             "ID": "559D5718-60E0-444B-8559-6DD9940484B2"
           },
           "sync": {
-<<<<<<< HEAD
-            "lastModified": "2025-10-15T15:03:03.794Z",
-=======
             "lastModified": "2025-10-15T23:02:35.056Z",
->>>>>>> 23bad3a2
             "checksum": "f9c074f4c7d9339c6b106c21d307d063b62cd5acf7d9e9a2960ffae45591a2bb"
           }
         },
@@ -71,11 +63,7 @@
             "ID": "62B4A73E-C327-433D-9849-E8C454C423FA"
           },
           "sync": {
-<<<<<<< HEAD
-            "lastModified": "2025-10-15T15:03:03.803Z",
-=======
             "lastModified": "2025-10-15T23:02:35.065Z",
->>>>>>> 23bad3a2
             "checksum": "790e5d6667fc2216d3ced7d6f2ff8992314650ee4cddb9898d54c8ec9e76cb35"
           }
         }
@@ -85,11 +73,7 @@
       "ID": "278E47C4-7D0C-46A7-B178-7C68D1DD9756"
     },
     "sync": {
-<<<<<<< HEAD
-      "lastModified": "2025-10-15T15:03:03.740Z",
-=======
       "lastModified": "2025-10-15T23:02:34.997Z",
->>>>>>> 23bad3a2
       "checksum": "6d6f76db325b6f8b2ca429dcfb7cd921d15906c1baba936363156686a97b14a7"
     }
   }
