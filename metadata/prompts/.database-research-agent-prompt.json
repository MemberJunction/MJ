--- conflicted
+++ resolved
@@ -23,11 +23,7 @@
             "ID": "59924590-0758-4F8C-AF21-43FC71649223"
           },
           "sync": {
-<<<<<<< HEAD
-            "lastModified": "2025-10-15T18:32:55.379Z",
-=======
             "lastModified": "2025-10-15T23:02:31.252Z",
->>>>>>> 23bad3a2
             "checksum": "7051f42d04e2daa0f10714cebdfd0c3188fa1c4b396af82c9d8744a06ad6495b"
           }
         },
@@ -42,11 +38,7 @@
             "ID": "1D083D1C-49FF-4545-8B4B-96BF5038B656"
           },
           "sync": {
-<<<<<<< HEAD
-            "lastModified": "2025-10-15T18:32:55.390Z",
-=======
             "lastModified": "2025-10-15T23:02:31.263Z",
->>>>>>> 23bad3a2
             "checksum": "f9c074f4c7d9339c6b106c21d307d063b62cd5acf7d9e9a2960ffae45591a2bb"
           }
         },
@@ -61,11 +53,7 @@
             "ID": "710C2632-39D2-4975-AAD7-AB26BA88F429"
           },
           "sync": {
-<<<<<<< HEAD
-            "lastModified": "2025-10-15T18:32:55.400Z",
-=======
             "lastModified": "2025-10-15T23:02:31.271Z",
->>>>>>> 23bad3a2
             "checksum": "790e5d6667fc2216d3ced7d6f2ff8992314650ee4cddb9898d54c8ec9e76cb35"
           }
         }
@@ -75,11 +63,7 @@
       "ID": "20EEFC07-3CC2-4730-A1AE-EDB3D60AA4EC"
     },
     "sync": {
-<<<<<<< HEAD
-      "lastModified": "2025-10-15T18:32:55.335Z",
-=======
       "lastModified": "2025-10-15T23:02:31.183Z",
->>>>>>> 23bad3a2
       "checksum": "bbd536e6eb5eba65885ad046e8ba52b33765eadcc04208a530c3595600b9c90e"
     }
   }
