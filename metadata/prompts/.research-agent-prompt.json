--- conflicted
+++ resolved
@@ -68,13 +68,8 @@
       "ID": "7F538775-F3D8-4210-8872-02C706BF3188"
     },
     "sync": {
-<<<<<<< HEAD
       "lastModified": "2025-10-16T01:38:55.354Z",
       "checksum": "48f77f10bde6376250df2786c571542f50f32ad0aa6ad622a51ca49effc89537"
-=======
-      "lastModified": "2025-10-15T23:02:34.349Z",
-      "checksum": "2949beb46904cf61b1fa273fdaaa545136e72a17fc317ff3de83a6253fc3b639"
->>>>>>> 23bad3a2
     }
   }
 ]