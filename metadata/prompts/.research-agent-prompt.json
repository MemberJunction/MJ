[
  {
    "fields": {
      "Name": "Research Agent - Main Prompt",
      "Description": "Main prompt for Research Agent that conducts comprehensive, iterative research by gathering information from multiple sources, comparing and validating data, and synthesizing findings into detailed reports.",
      "TypeID": "@lookup:AI Prompt Types.Name=Chat",
      "TemplateText": "@file:research-agent-main.md",
      "Status": "Active",
      "ResponseFormat": "JSON",
      "SelectionStrategy": "Specific",
      "PowerPreference": "Highest",
      "ParallelizationMode": "None",
      "MaxRetries": 2,
      "PromptRole": "System",
      "PromptPosition": "First",
      "CategoryID": "@lookup:AI Prompt Categories.Name=MJ: System"
    },
    "relatedEntities": {
      "MJ: AI Prompt Models": [
        {
          "fields": {
            "PromptID": "@parent:ID",
            "ModelID": "@lookup:AI Models.Name=GPT-OSS-120B",
            "VendorID": "@lookup:MJ: AI Vendors.Name=Groq",
            "Priority": 2
          },
          "primaryKey": {
            "ID": "CF39BC21-D526-4869-8431-D9545EF357B9"
          },
          "sync": {
            "lastModified": "2025-10-15T15:03:02.822Z",
            "checksum": "ce3ae6748e6df3420c2e873a6efe68288d48f248d7730d0a58d2ce8cfbb83e8d"
          }
        },
        {
          "fields": {
            "PromptID": "@parent:ID",
            "ModelID": "@lookup:AI Models.Name=GPT 4.1",
            "VendorID": "@lookup:MJ: AI Vendors.Name=OpenAI",
            "Priority": 1
          },
          "primaryKey": {
            "ID": "5C06F71D-5821-43F3-8267-41078754ABFF"
          },
          "sync": {
            "lastModified": "2025-10-15T15:03:02.832Z",
            "checksum": "6b6154f0c49d785c4e5b90e56012aa3cd00ff1a13d77a526dd3f5945ac7e29fd"
          }
        },
        {
          "fields": {
            "PromptID": "@parent:ID",
            "ModelID": "@lookup:AI Models.Name=GPT-OSS-120B",
            "VendorID": "@lookup:MJ: AI Vendors.Name=Cerebras",
            "Priority": 3
          },
          "primaryKey": {
            "ID": "A80D1E13-3ADA-4B24-BDE7-9F88A35420E8"
          },
          "sync": {
            "lastModified": "2025-10-15T15:03:02.841Z",
            "checksum": "2f484cacbf7dd09c5d5d85128757626fbdd971275c06c75142f6f69e5709c25b"
          }
        }
      ]
    },
    "primaryKey": {
      "ID": "7F538775-F3D8-4210-8872-02C706BF3188"
    },
    "sync": {
<<<<<<< HEAD
      "lastModified": "2025-10-15T15:03:02.772Z",
      "checksum": "198480d66cb1dab691e545e273e7dba36713d706ee016c42ca3e65f73d98b2e0"
=======
      "lastModified": "2025-10-15T16:30:18.667Z",
      "checksum": "7fd2abfc99bc4a1ab156ee6c3a7aa64939a9d598d59532798554c3aab27611f2"
>>>>>>> 2cfc4728
    }
  }
]<|MERGE_RESOLUTION|>--- conflicted
+++ resolved
@@ -68,13 +68,8 @@
       "ID": "7F538775-F3D8-4210-8872-02C706BF3188"
     },
     "sync": {
-<<<<<<< HEAD
-      "lastModified": "2025-10-15T15:03:02.772Z",
-      "checksum": "198480d66cb1dab691e545e273e7dba36713d706ee016c42ca3e65f73d98b2e0"
-=======
       "lastModified": "2025-10-15T16:30:18.667Z",
       "checksum": "7fd2abfc99bc4a1ab156ee6c3a7aa64939a9d598d59532798554c3aab27611f2"
->>>>>>> 2cfc4728
     }
   }
 ]