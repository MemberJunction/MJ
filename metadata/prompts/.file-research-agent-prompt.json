--- conflicted
+++ resolved
@@ -63,13 +63,8 @@
       "ID": "6DFEC000-BFBC-4689-96E9-24C9F55FD385"
     },
     "sync": {
-<<<<<<< HEAD
       "lastModified": "2025-10-16T01:33:28.783Z",
       "checksum": "8f4909032338676100043015f9894f84f357ce182c3d76a144f8eb96069d3bce"
-=======
-      "lastModified": "2025-10-15T23:02:31.706Z",
-      "checksum": "6136a68c557ae964a3eef9372bf99ca1432e06f2bf31cdcd13b81550e15b0820"
->>>>>>> 23bad3a2
     }
   }
 ]