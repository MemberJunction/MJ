[
  {
    "fields": {
      "Name": "Repair JSON",
      "Description": "Repairs malformed JSON strings by correcting syntax errors such as missing commas, brackets, or quotes. Outputs the corrected JSON string.",
      "TypeID": "@lookup:AI Prompt Types.Name=Chat",
      "TemplateText": "@file:templates/system/json-repair.template.md",
      "Status": "Active",
      "ResponseFormat": "Any",
      "SelectionStrategy": "Specific",
      "PowerPreference": "Lowest",
      "ParallelizationMode": "None",
      "MaxRetries": 0,
      "PromptRole": "System",
      "PromptPosition": "First",
      "CategoryID": "@lookup:AI Prompt Categories.Name=MJ: System"
    },
    "relatedEntities": {
      "MJ: AI Prompt Models": [
        {
          "fields": {
            "PromptID": "@parent:ID",
            "ModelID": "@lookup:AI Models.Name=GPT 4.1 Nano",
            "VendorID": "@lookup:MJ: AI Vendors.Name=OpenAI",
            "Priority": 2
          },
          "primaryKey": {
            "ID": "DDED4899-65DC-4947-910A-16304D38FCAE"
          },
          "sync": {
            "lastModified": "2025-08-12T19:54:42.587Z",
            "checksum": "482d63e749cefdcaf94d6b058d36db4a9a6a9f15297cc673f825898830d03b17"
          }
        },
        {
          "fields": {
            "PromptID": "@parent:ID",
            "ModelID": "@lookup:AI Models.Name=Qwen 3 32B",
            "VendorID": "@lookup:MJ: AI Vendors.Name=Groq",
            "Priority": 1
          },
          "primaryKey": {
            "ID": "443CB8FA-8846-47AC-86AB-4937F2B5CB86"
          },
          "sync": {
            "lastModified": "2025-08-12T19:54:42.600Z",
            "checksum": "11b69338b8e7ad6ad5dab8bdb2505ba6c310729dcf56faf5481cb26cad3fd18e"
          }
        },
        {
          "fields": {
            "PromptID": "@parent:ID",
            "ModelID": "@lookup:AI Models.Name=Kimi K2",
            "VendorID": "@lookup:MJ: AI Vendors.Name=Groq",
            "Priority": 5
          },
          "primaryKey": {
            "ID": "1AE94A70-6159-4983-8112-7093572D69D9"
          },
          "sync": {
            "lastModified": "2025-08-12T19:54:42.613Z",
            "checksum": "3ff71f1fd021576b1153e1cc2a4640fbc3b2c6cfa6b6bf027bca1b5a27f82800"
          }
        },
        {
          "fields": {
            "PromptID": "@parent:ID",
            "ModelID": "@lookup:AI Models.Name=GPT-OSS-20B",
            "VendorID": "@lookup:MJ: AI Vendors.Name=Groq",
            "Priority": 6
          },
          "primaryKey": {
            "ID": "2390CFEB-A855-4545-AD8F-AC08AF119298"
          },
          "sync": {
            "lastModified": "2025-08-12T19:54:42.628Z",
            "checksum": "44a315e584e660db5c1ae4ee262a263a8e1b53b85454ef7e1636cb83ed2305b1"
          }
        },
        {
          "fields": {
            "PromptID": "@parent:ID",
            "ModelID": "@lookup:AI Models.Name=GPT-OSS-120B",
            "VendorID": "@lookup:MJ: AI Vendors.Name=Cerebras",
            "Priority": 10
          },
          "primaryKey": {
            "ID": "D4C04EFA-A65A-47D4-A4AF-7FE1326CFD7B"
          },
          "sync": {
            "lastModified": "2025-09-02T21:21:18.914Z",
            "checksum": "7051f42d04e2daa0f10714cebdfd0c3188fa1c4b396af82c9d8744a06ad6495b"
          }
        }
      ]
    },
    "primaryKey": {
      "ID": "58658DAE-C1CE-4621-9540-0735FE98414E"
    },
    "sync": {
      "lastModified": "2025-08-12T19:54:42.200Z",
      "checksum": "3dff31a2cda56f8359738692c555411332410c151052791470a254044d000e0c"
    }
  },
  {
    "fields": {
      "Name": "Loop Agent Type: System Prompt",
      "Description": "Basic control structure for the Loop Agent Type",
      "TypeID": "@lookup:AI Prompt Types.Name=Chat",
      "TemplateText": "@file:templates/system/loop-agent-type-system-prompt.template.md",
      "Status": "Active",
      "ResponseFormat": "Any",
      "SelectionStrategy": "Specific",
      "PowerPreference": "Highest",
      "ParallelizationMode": "None",
      "OutputType": "object",
      "OutputExample": "@file:output/system/loop-agent-type-system-prompt-output.example.json",
      "ValidationBehavior": "Warn",
      "MaxRetries": 2,
      "RetryDelayMS": 1000,
      "RetryStrategy": "Fixed",
      "PromptRole": "System",
      "PromptPosition": "First",
      "CategoryID": "@lookup:AI Prompt Categories.Name=Agent Type System Prompts?create&Description=System Prompts for Agent Types"
    },
    "relatedEntities": {
      "MJ: AI Prompt Models": [
        {
          "fields": {
            "PromptID": "@parent:ID",
            "ModelID": "@lookup:AI Models.Name=GPT 4.1-mini",
            "VendorID": "@lookup:MJ: AI Vendors.Name=OpenAI",
            "Priority": 10
          },
          "primaryKey": {
            "ID": "354C0AC9-9196-4E9E-A6DA-7E0CEBE1EA92"
          },
          "sync": {
            "lastModified": "2025-08-12T19:54:42.643Z",
            "checksum": "ecdad19b40bca5b606817fe687485c62686aaeacbd8438734fd6fd17267b8f46"
          }
        },
        {
          "fields": {
            "PromptID": "@parent:ID",
            "ModelID": "@lookup:AI Models.Name=Qwen 3 32B",
            "VendorID": "@lookup:MJ: AI Vendors.Name=Groq",
            "Priority": 15
          },
          "primaryKey": {
            "ID": "A72A6CC0-1AB7-4088-B53C-AE8A88B7E4A7"
          },
          "sync": {
            "lastModified": "2025-08-12T19:54:42.651Z",
            "checksum": "b5298397eeb48bdda183509e3f68eb9a93a75d26a29283d44bf11d2aeea5bf81"
          }
        },
        {
          "fields": {
            "PromptID": "@parent:ID",
            "ModelID": "@lookup:AI Models.Name=GPT 4.1",
            "VendorID": "@lookup:MJ: AI Vendors.Name=OpenAI",
            "Priority": 12
          },
          "primaryKey": {
            "ID": "0F7988B5-668A-4B53-A071-DFD0CEF7B762"
          },
          "sync": {
            "lastModified": "2025-08-12T19:54:42.663Z",
            "checksum": "a8295a33acb060ce0eb462d940a57a3ba9b06fb6f47bd6e809c89d59fe3f4a7d"
          }
        },
        {
          "fields": {
            "PromptID": "@parent:ID",
            "ModelID": "@lookup:AI Models.Name=GPT-OSS-120B",
            "VendorID": "@lookup:MJ: AI Vendors.Name=Cerebras",
            "Priority": 20
          },
          "primaryKey": {
            "ID": "33706212-42D5-49E8-B300-F30E646325B0"
          },
          "sync": {
            "lastModified": "2025-09-02T21:21:18.931Z",
            "checksum": "13b7855903f6035517539a84aa482e4ee114165c18c0ff33c79b98ca6640f847"
          }
        },
        {
          "fields": {
            "PromptID": "@parent:ID",
            "ModelID": "@lookup:AI Models.Name=GPT-OSS-120B",
            "VendorID": "@lookup:MJ: AI Vendors.Name=Groq",
            "Priority": 21
          },
          "primaryKey": {
            "ID": "948CD28C-B524-4823-8459-1268F8451606"
          },
          "sync": {
            "lastModified": "2025-11-18T04:38:31.592Z",
            "checksum": "680e3d0979535bf37c35a9d9e94365e4480b905ea28c594c184b1214e9f08225"
          }
        }
      ]
    },
    "primaryKey": {
      "ID": "FF7D441F-36E1-458A-B548-0FC2208923BE"
    },
    "sync": {
      "lastModified": "2025-11-13T23:20:08.228Z",
      "checksum": "a7c42ac54427b9121116fb169b5e330e7a8eb4ad77910deb70eea096b89c60f8"
    }
  },
  {
    "fields": {
      "Name": "Flow Agent Type: System Prompt",
      "Description": "Used for Flow Agents when they have Step Types == Prompt",
      "TypeID": "@lookup:AI Prompt Types.Name=Chat",
      "TemplateText": "@file:templates/system/flow-agent-type-system-prompt.template.md",
      "Status": "Active",
      "ResponseFormat": "Any",
      "SelectionStrategy": "Specific",
      "PowerPreference": "Highest",
      "ParallelizationMode": "None",
      "OutputType": "object",
      "OutputExample": "@file:output/system/loop-agent-type-system-prompt-output.example.json",
      "ValidationBehavior": "Warn",
      "MaxRetries": 2,
      "RetryDelayMS": 1000,
      "RetryStrategy": "Fixed",
      "PromptRole": "System",
      "PromptPosition": "First",
      "CategoryID": "@lookup:AI Prompt Categories.Name=Agent Type System Prompts?create&Description=System Prompts for Agent Types"
    },
    "relatedEntities": {
      "MJ: AI Prompt Models": [
        {
          "fields": {
            "PromptID": "@parent:ID",
            "ModelID": "@lookup:AI Models.Name=GPT 4.1-mini",
            "VendorID": "@lookup:MJ: AI Vendors.Name=OpenAI",
            "Priority": 10
          },
          "primaryKey": {
            "ID": "921350BB-9B51-48BB-A619-1947E431F4A6"
          },
          "sync": {
            "lastModified": "2025-08-12T19:54:42.671Z",
            "checksum": "ecdad19b40bca5b606817fe687485c62686aaeacbd8438734fd6fd17267b8f46"
          }
        },
        {
          "fields": {
            "PromptID": "@parent:ID",
            "ModelID": "@lookup:AI Models.Name=Qwen 3 32B",
            "VendorID": "@lookup:MJ: AI Vendors.Name=Groq",
            "Priority": 15
          },
          "primaryKey": {
            "ID": "12AC6BCC-9695-4185-942D-CFE68C7E6360"
          },
          "sync": {
            "lastModified": "2025-08-12T19:54:42.680Z",
            "checksum": "b5298397eeb48bdda183509e3f68eb9a93a75d26a29283d44bf11d2aeea5bf81"
          }
        },
        {
          "fields": {
            "PromptID": "@parent:ID",
            "ModelID": "@lookup:AI Models.Name=GPT 4.1",
            "VendorID": "@lookup:MJ: AI Vendors.Name=OpenAI",
            "Priority": 12
          },
          "primaryKey": {
            "ID": "B056959A-F6F5-42E6-8330-8390DEFA6478"
          },
          "sync": {
            "lastModified": "2025-08-12T19:54:42.693Z",
            "checksum": "a8295a33acb060ce0eb462d940a57a3ba9b06fb6f47bd6e809c89d59fe3f4a7d"
          }
        },
        {
          "fields": {
            "PromptID": "@parent:ID",
            "ModelID": "@lookup:AI Models.Name=GPT-OSS-120B",
            "VendorID": "@lookup:MJ: AI Vendors.Name=Cerebras",
            "Priority": 16
          },
          "primaryKey": {
            "ID": "58A038A6-D929-41B4-8626-633C5CBE3F2E"
          },
          "sync": {
            "lastModified": "2025-09-02T21:21:19.030Z",
            "checksum": "df97c770cc4fe6aa0c519de421bf9ae5fe15cdc1ef83f5a5e7d6ef3385a5f3a6"
          }
        }
      ]
    },
    "primaryKey": {
      "ID": "43A6D122-4A76-453F-97D6-82CACC619227"
    },
    "sync": {
      "lastModified": "2025-08-25T18:32:41.441Z",
      "checksum": "895fe3911550a27faea8ed844d961d7eb124f82303f514d06593902685237219"
    }
  },
  {
    "fields": {
      "Name": "Demo Loop Agent - Main Prompt",
      "Description": "Demo for the main prompt for the agent.",
      "TypeID": "@lookup:AI Prompt Types.Name=Chat",
      "TemplateText": "@file:templates/demo-loop/demo-loop-agent.template.md",
      "Status": "Active",
      "ResponseFormat": "JSON",
      "SelectionStrategy": "Specific",
      "PowerPreference": "Highest",
      "ParallelizationMode": "None",
      "OutputType": "object",
      "OutputExample": "@file:output/demo-loop/demo-loop-agent.example.json",
      "ValidationBehavior": "Strict",
      "MaxRetries": 2,
      "RetryDelayMS": 1000,
      "RetryStrategy": "Fixed",
      "PromptRole": "System",
      "PromptPosition": "First",
      "CategoryID": "@lookup:AI Prompt Categories.Name=Demo?create&Description=Demo Prompts for Demo Agents"
    },
    "relatedEntities": {
      "MJ: AI Prompt Models": [
        {
          "fields": {
            "PromptID": "@parent:ID",
            "ModelID": "@lookup:AI Models.Name=GPT 4.1",
            "VendorID": "@lookup:MJ: AI Vendors.Name=OpenAI",
            "Priority": 1
          },
          "primaryKey": {
            "ID": "15157529-4E12-4FE1-A313-979D236EF8FD"
          },
          "sync": {
            "lastModified": "2025-08-12T19:54:42.701Z",
            "checksum": "6b6154f0c49d785c4e5b90e56012aa3cd00ff1a13d77a526dd3f5945ac7e29fd"
          }
        },
        {
          "fields": {
            "PromptID": "@parent:ID",
            "ModelID": "@lookup:AI Models.Name=GPT-OSS-120B",
            "VendorID": "@lookup:MJ: AI Vendors.Name=Cerebras",
            "Priority": 10
          },
          "primaryKey": {
            "ID": "3EA613A5-89C0-47A0-9FE4-812514209DE4"
          },
          "sync": {
            "lastModified": "2025-09-02T21:21:19.044Z",
            "checksum": "7051f42d04e2daa0f10714cebdfd0c3188fa1c4b396af82c9d8744a06ad6495b"
          }
        }
      ]
    },
    "primaryKey": {
      "ID": "B4053E4F-165C-4AED-8E14-3A0A25A28EFE"
    },
    "sync": {
      "lastModified": "2025-08-25T18:32:41.504Z",
      "checksum": "622ac80f78912506ace901d88dc0cc04a2a26e9bd48ce40f94f0c2f9439cff9b"
    }
  },
  {
    "fields": {
      "Name": "Marketing Agent - Main Prompt",
      "Description": "System prompt for the Marketing Agent that orchestrates content creation workflows.",
      "TypeID": "@lookup:AI Prompt Types.Name=Chat",
      "TemplateText": "@file:templates/marketing/marketing-agent.template.md",
      "Status": "Active",
      "ResponseFormat": "JSON",
      "SelectionStrategy": "Specific",
      "PowerPreference": "Highest",
      "ParallelizationMode": "None",
      "OutputType": "object",
      "OutputExample": "@file:output/marketing/marketing-agent-output.example.json",
      "ValidationBehavior": "Strict",
      "MaxRetries": 2,
      "RetryDelayMS": 1000,
      "RetryStrategy": "Fixed",
      "PromptRole": "System",
      "PromptPosition": "First",
      "CategoryID": "@lookup:AI Prompt Categories.Name=Marketing Agents?create&Description=Prompts for Marketing Agent System"
    },
    "relatedEntities": {
      "MJ: AI Prompt Models": [
        {
          "fields": {
            "PromptID": "@parent:ID",
            "ModelID": "@lookup:AI Models.Name=GPT 4.1",
            "VendorID": "@lookup:MJ: AI Vendors.Name=OpenAI",
            "Priority": 1
          },
          "primaryKey": {
            "ID": "922159C2-21EE-421E-A5A9-13FEA8FDB908"
          },
          "sync": {
            "lastModified": "2025-08-12T19:54:42.711Z",
            "checksum": "6b6154f0c49d785c4e5b90e56012aa3cd00ff1a13d77a526dd3f5945ac7e29fd"
          }
        },
        {
          "fields": {
            "PromptID": "@parent:ID",
            "ModelID": "@lookup:AI Models.Name=GPT-OSS-120B",
            "VendorID": "@lookup:MJ: AI Vendors.Name=Cerebras",
            "Priority": 10
          },
          "primaryKey": {
            "ID": "516222AD-2E71-4F0B-A937-7E8F7838DF96"
          },
          "sync": {
            "lastModified": "2025-09-02T21:21:19.057Z",
            "checksum": "7051f42d04e2daa0f10714cebdfd0c3188fa1c4b396af82c9d8744a06ad6495b"
          }
        }
      ]
    },
    "primaryKey": {
      "ID": "26949743-4535-4DA6-86F4-0AD76250E17A"
    },
    "sync": {
      "lastModified": "2025-08-25T18:32:41.529Z",
      "checksum": "cb3493949c1464bbaf1cf02079992f5e18301150ddeeaec17980e23572ae5e33"
    }
  },
  {
    "fields": {
      "Name": "Copywriter Agent - Main Prompt",
      "Description": "System prompt for the Copywriter Agent that creates initial marketing content drafts.",
      "TypeID": "@lookup:AI Prompt Types.Name=Chat",
      "TemplateText": "@file:templates/marketing/copywriter-agent.template.md",
      "Status": "Active",
      "ResponseFormat": "JSON",
      "SelectionStrategy": "Specific",
      "PowerPreference": "Highest",
      "ParallelizationMode": "None",
      "OutputType": "object",
      "OutputExample": "@file:output/marketing/marketing-agent-output.example.json",
      "ValidationBehavior": "Strict",
      "MaxRetries": 2,
      "RetryDelayMS": 1000,
      "RetryStrategy": "Fixed",
      "PromptRole": "System",
      "PromptPosition": "First",
      "CategoryID": "@lookup:AI Prompt Categories.Name=Marketing Agents?create&Description=Prompts for Marketing Agent System"
    },
    "relatedEntities": {
      "MJ: AI Prompt Models": [
        {
          "fields": {
            "PromptID": "@parent:ID",
            "ModelID": "@lookup:AI Models.Name=GPT 4.1",
            "VendorID": "@lookup:MJ: AI Vendors.Name=OpenAI",
            "Priority": 1
          },
          "primaryKey": {
            "ID": "F6581BA4-049E-4FCD-A064-8E6E34A500DD"
          },
          "sync": {
            "lastModified": "2025-08-12T19:54:42.719Z",
            "checksum": "6b6154f0c49d785c4e5b90e56012aa3cd00ff1a13d77a526dd3f5945ac7e29fd"
          }
        },
        {
          "fields": {
            "PromptID": "@parent:ID",
            "ModelID": "@lookup:AI Models.Name=GPT-OSS-120B",
            "VendorID": "@lookup:MJ: AI Vendors.Name=Cerebras",
            "Priority": 10
          },
          "primaryKey": {
            "ID": "75061080-0E9B-427F-8414-C7FF2A8D7AB4"
          },
          "sync": {
            "lastModified": "2025-09-02T21:21:19.067Z",
            "checksum": "7051f42d04e2daa0f10714cebdfd0c3188fa1c4b396af82c9d8744a06ad6495b"
          }
        }
      ]
    },
    "primaryKey": {
      "ID": "1B078367-9AE8-4CB8-BC32-CAAD5DE506D5"
    },
    "sync": {
      "lastModified": "2025-08-25T18:32:41.553Z",
      "checksum": "97d10e025a545d3270812f5f3440e6a5951424a4a7b806a2fbca3e3f99b9ce44"
    }
  },
  {
    "fields": {
      "Name": "SEO AIEO Specialist Agent - Main Prompt",
      "Description": "System prompt for the SEO/AIEO Specialist Agent that optimizes content for search engines and AI platforms.",
      "TypeID": "@lookup:AI Prompt Types.Name=Chat",
      "TemplateText": "@file:templates/marketing/seo-aieo-specialist-agent.template.md",
      "Status": "Active",
      "ResponseFormat": "JSON",
      "SelectionStrategy": "Specific",
      "PowerPreference": "Highest",
      "ParallelizationMode": "None",
      "OutputType": "object",
      "OutputExample": "@file:output/marketing/marketing-agent-output.example.json",
      "ValidationBehavior": "Strict",
      "MaxRetries": 2,
      "RetryDelayMS": 1000,
      "RetryStrategy": "Fixed",
      "PromptRole": "System",
      "PromptPosition": "First",
      "CategoryID": "@lookup:AI Prompt Categories.Name=Marketing Agents?create&Description=Prompts for Marketing Agent System"
    },
    "relatedEntities": {
      "MJ: AI Prompt Models": [
        {
          "fields": {
            "PromptID": "@parent:ID",
            "ModelID": "@lookup:AI Models.Name=GPT 4.1",
            "VendorID": "@lookup:MJ: AI Vendors.Name=OpenAI",
            "Priority": 1
          },
          "primaryKey": {
            "ID": "D363C45F-A8DE-40F1-8CB8-0F737DC0F6F2"
          },
          "sync": {
            "lastModified": "2025-08-12T19:54:42.726Z",
            "checksum": "6b6154f0c49d785c4e5b90e56012aa3cd00ff1a13d77a526dd3f5945ac7e29fd"
          }
        },
        {
          "fields": {
            "PromptID": "@parent:ID",
            "ModelID": "@lookup:AI Models.Name=GPT-OSS-120B",
            "VendorID": "@lookup:MJ: AI Vendors.Name=Cerebras",
            "Priority": 10
          },
          "primaryKey": {
            "ID": "A4A14B21-6C6F-4A47-970F-0A7CD71BC19F"
          },
          "sync": {
            "lastModified": "2025-09-02T21:21:19.176Z",
            "checksum": "7051f42d04e2daa0f10714cebdfd0c3188fa1c4b396af82c9d8744a06ad6495b"
          }
        }
      ]
    },
    "primaryKey": {
      "ID": "D9CF490A-5F1B-4B78-A93C-021707D107A2"
    },
    "sync": {
      "lastModified": "2025-08-25T18:32:41.576Z",
      "checksum": "0efc0f0699808dcd3cf6ab2fa0d30991e7e821efb759fa45b6f36ade98f7d992"
    }
  },
  {
    "fields": {
      "Name": "Editor Agent - Main Prompt",
      "Description": "System prompt for the Editor Agent that reviews and refines marketing content.",
      "TypeID": "@lookup:AI Prompt Types.Name=Chat",
      "TemplateText": "@file:templates/marketing/editor-agent.template.md",
      "Status": "Active",
      "ResponseFormat": "JSON",
      "SelectionStrategy": "Specific",
      "PowerPreference": "Highest",
      "ParallelizationMode": "None",
      "OutputType": "object",
      "OutputExample": "@file:output/marketing/marketing-agent-output.example.json",
      "ValidationBehavior": "Strict",
      "MaxRetries": 2,
      "RetryDelayMS": 1000,
      "RetryStrategy": "Fixed",
      "PromptRole": "System",
      "PromptPosition": "First",
      "CategoryID": "@lookup:AI Prompt Categories.Name=Marketing Agents?create&Description=Prompts for Marketing Agent System"
    },
    "relatedEntities": {
      "MJ: AI Prompt Models": [
        {
          "fields": {
            "PromptID": "@parent:ID",
            "ModelID": "@lookup:AI Models.Name=GPT 4.1",
            "VendorID": "@lookup:MJ: AI Vendors.Name=OpenAI",
            "Priority": 1
          },
          "primaryKey": {
            "ID": "876700E8-BCB5-428F-9647-C8DC4E3A3148"
          },
          "sync": {
            "lastModified": "2025-08-12T19:54:42.734Z",
            "checksum": "6b6154f0c49d785c4e5b90e56012aa3cd00ff1a13d77a526dd3f5945ac7e29fd"
          }
        },
        {
          "fields": {
            "PromptID": "@parent:ID",
            "ModelID": "@lookup:AI Models.Name=GPT-OSS-120B",
            "VendorID": "@lookup:MJ: AI Vendors.Name=Cerebras",
            "Priority": 10
          },
          "primaryKey": {
            "ID": "988053ED-A97B-47AE-9CF6-FEBEC7657699"
          },
          "sync": {
            "lastModified": "2025-09-02T21:21:19.191Z",
            "checksum": "7051f42d04e2daa0f10714cebdfd0c3188fa1c4b396af82c9d8744a06ad6495b"
          }
        }
      ]
    },
    "primaryKey": {
      "ID": "DDBD7727-0E89-47D5-AA24-C581648775A0"
    },
    "sync": {
      "lastModified": "2025-08-25T18:32:41.598Z",
      "checksum": "97cc64c200be75c5db1c69aef09babd77d71122d43db538132332236d9b2eb22"
    }
  },
  {
    "fields": {
      "Name": "Brand Guardian Agent - Main Prompt",
      "Description": "System prompt for the Brand Guardian Agent that ensures brand consistency and compliance.",
      "TypeID": "@lookup:AI Prompt Types.Name=Chat",
      "TemplateText": "@file:templates/marketing/brand-guardian-agent.template.md",
      "Status": "Active",
      "ResponseFormat": "JSON",
      "SelectionStrategy": "Specific",
      "PowerPreference": "Highest",
      "ParallelizationMode": "None",
      "OutputType": "object",
      "OutputExample": "@file:output/marketing/marketing-agent-output.example.json",
      "ValidationBehavior": "Strict",
      "MaxRetries": 2,
      "RetryDelayMS": 1000,
      "RetryStrategy": "Fixed",
      "PromptRole": "System",
      "PromptPosition": "First",
      "CategoryID": "@lookup:AI Prompt Categories.Name=Marketing Agents?create&Description=Prompts for Marketing Agent System"
    },
    "relatedEntities": {
      "MJ: AI Prompt Models": [
        {
          "fields": {
            "PromptID": "@parent:ID",
            "ModelID": "@lookup:AI Models.Name=GPT 4.1",
            "VendorID": "@lookup:MJ: AI Vendors.Name=OpenAI",
            "Priority": 1
          },
          "primaryKey": {
            "ID": "C4E749A0-9674-4FC4-969D-C9C93569033C"
          },
          "sync": {
            "lastModified": "2025-08-12T19:54:42.748Z",
            "checksum": "6b6154f0c49d785c4e5b90e56012aa3cd00ff1a13d77a526dd3f5945ac7e29fd"
          }
        },
        {
          "fields": {
            "PromptID": "@parent:ID",
            "ModelID": "@lookup:AI Models.Name=GPT-OSS-120B",
            "VendorID": "@lookup:MJ: AI Vendors.Name=Cerebras",
            "Priority": 10
          },
          "primaryKey": {
            "ID": "1899F94E-6A37-4C79-8988-26C9E6D8942D"
          },
          "sync": {
            "lastModified": "2025-09-02T21:21:19.204Z",
            "checksum": "7051f42d04e2daa0f10714cebdfd0c3188fa1c4b396af82c9d8744a06ad6495b"
          }
        }
      ]
    },
    "primaryKey": {
      "ID": "D536DD1C-84C0-46B6-8AC7-7B332E2B0273"
    },
    "sync": {
      "lastModified": "2025-08-25T18:32:41.621Z",
      "checksum": "f2c563cd352c764a37ee6a3db0b563312bd5e7f41dc99beeefad10be8e58de24"
    }
  },
  {
    "fields": {
      "Name": "Publisher Agent - Main Prompt",
      "Description": "System prompt for the Publisher Agent that handles content distribution (currently in development).",
      "TypeID": "@lookup:AI Prompt Types.Name=Chat",
      "TemplateText": "@file:templates/marketing/publisher-agent.template.md",
      "Status": "Active",
      "ResponseFormat": "JSON",
      "SelectionStrategy": "Specific",
      "PowerPreference": "Highest",
      "ParallelizationMode": "None",
      "OutputType": "object",
      "OutputExample": "@file:output/marketing/marketing-agent-output.example.json",
      "ValidationBehavior": "Strict",
      "MaxRetries": 2,
      "RetryDelayMS": 1000,
      "RetryStrategy": "Fixed",
      "PromptRole": "System",
      "PromptPosition": "First",
      "CategoryID": "@lookup:AI Prompt Categories.Name=Marketing Agents?create&Description=Prompts for Marketing Agent System"
    },
    "relatedEntities": {
      "MJ: AI Prompt Models": [
        {
          "fields": {
            "PromptID": "@parent:ID",
            "ModelID": "@lookup:AI Models.Name=GPT 4.1",
            "VendorID": "@lookup:MJ: AI Vendors.Name=OpenAI",
            "Priority": 1
          },
          "primaryKey": {
            "ID": "8427B90E-D304-43BD-9037-1A7C8228C99A"
          },
          "sync": {
            "lastModified": "2025-08-12T19:54:42.755Z",
            "checksum": "6b6154f0c49d785c4e5b90e56012aa3cd00ff1a13d77a526dd3f5945ac7e29fd"
          }
        },
        {
          "fields": {
            "PromptID": "@parent:ID",
            "ModelID": "@lookup:AI Models.Name=GPT-OSS-120B",
            "VendorID": "@lookup:MJ: AI Vendors.Name=Cerebras",
            "Priority": 10
          },
          "primaryKey": {
            "ID": "AF1AE11C-269F-45DB-B497-F501D23FD2A4"
          },
          "sync": {
            "lastModified": "2025-09-02T21:21:19.216Z",
            "checksum": "7051f42d04e2daa0f10714cebdfd0c3188fa1c4b396af82c9d8744a06ad6495b"
          }
        }
      ]
    },
    "primaryKey": {
      "ID": "5182F85B-C86F-4FCB-A38E-90687F8D0CD2"
    },
    "sync": {
      "lastModified": "2025-08-25T18:32:41.638Z",
      "checksum": "9c468a1dd402d10afe086b349a353d3d39844c0976781595de78c3d396687cb6"
    }
  },
  {
    "fields": {
      "Name": "Generate Action Code",
      "Description": "Generates TypeScript code for MemberJunction Actions based on user requirements. Supports both base actions and child actions that orchestrate parent actions",
      "TypeID": "@lookup:AI Prompt Types.Name=Chat",
      "TemplateText": "@file:templates/system/action-generation.template.md",
      "Status": "Active",
      "ResponseFormat": "JSON",
      "SelectionStrategy": "Specific",
      "PowerPreference": "Highest",
      "ParallelizationMode": "None",
      "OutputType": "object",
      "OutputExample": "",
      "ValidationBehavior": "Strict",
      "MaxRetries": 3,
      "RetryDelayMS": 1000,
      "RetryStrategy": "Fixed",
      "PromptRole": "System",
      "PromptPosition": "First",
      "CategoryID": "@lookup:AI Prompt Categories.Name=Actions&Parent=MJ: System"
    },
    "relatedEntities": {
      "MJ: AI Prompt Models": [
        {
          "fields": {
            "PromptID": "@parent:ID",
            "ModelID": "@lookup:AI Models.Name=GPT 4.1",
            "VendorID": "@lookup:MJ: AI Vendors.Name=OpenAI",
            "Priority": 1
          },
          "primaryKey": {
            "ID": "CE4822A0-CEF2-4398-8CFA-9AF4564AF0B1"
          },
          "sync": {
            "lastModified": "2025-08-12T19:54:42.766Z",
            "checksum": "6b6154f0c49d785c4e5b90e56012aa3cd00ff1a13d77a526dd3f5945ac7e29fd"
          }
        },
        {
          "fields": {
            "PromptID": "@parent:ID",
            "ModelID": "@lookup:AI Models.Name=GPT-OSS-120B",
            "VendorID": "@lookup:MJ: AI Vendors.Name=Cerebras",
            "Priority": 10
          },
          "primaryKey": {
            "ID": "1C4A581E-9564-43EE-922D-A459E7F4A147"
          },
          "sync": {
            "lastModified": "2025-09-02T21:21:19.228Z",
            "checksum": "7051f42d04e2daa0f10714cebdfd0c3188fa1c4b396af82c9d8744a06ad6495b"
          }
        }
      ]
    },
    "primaryKey": {
      "ID": "2222B834-50D9-49B2-9206-FA714FE9124A"
    },
    "sync": {
      "lastModified": "2025-11-01T04:16:57.071Z",
      "checksum": "91644ef65b298ae3f840acbe5dcda6f902d2d9a0cc29186acbdc8d0e76828126"
    }
  },
  {
    "fields": {
      "Name": "Template Parameter Extraction",
      "Description": "Extracts Nunjucks variables and their types from template strings. Analyzes template content to identify all parameters used and infers their expected data types.",
      "TemplateText": "@file:templates/system/template-param-extraction.template.md",
      "TypeID": "@lookup:AI Prompt Types.Name=Chat",
      "Status": "Active",
      "ResponseFormat": "JSON",
      "SelectionStrategy": "Specific",
      "PowerPreference": "Highest",
      "ParallelizationMode": "None",
      "OutputType": "object",
      "ValidationBehavior": "Strict",
      "MaxRetries": 2,
      "RetryDelayMS": 1000,
      "RetryStrategy": "Fixed",
      "PromptRole": "System",
      "PromptPosition": "First",
      "OutputExample": "@file:output/system/template-param-extraction.example.json",
      "CategoryID": "@lookup:AI Prompt Categories.Name=MJ: System"
    },
    "relatedEntities": {
      "MJ: AI Prompt Models": [
        {
          "fields": {
            "PromptID": "@parent:ID",
            "ModelID": "@lookup:AI Models.Name=Kimi K2",
            "VendorID": "@lookup:MJ: AI Vendors.Name=Groq",
            "Priority": 1
          },
          "primaryKey": {
            "ID": "85E70E19-4C33-43E0-A150-016D122E0AA6"
          },
          "sync": {
            "lastModified": "2025-08-12T19:54:42.775Z",
            "checksum": "fe50a890cf18b87174e5be9c8078b1b46f8f60b17abab426738d72729ab42ccb"
          }
        },
        {
          "fields": {
            "PromptID": "@parent:ID",
            "ModelID": "@lookup:AI Models.Name=GPT-OSS-20B",
            "VendorID": "@lookup:MJ: AI Vendors.Name=Cerebras",
            "Priority": 10
          },
          "primaryKey": {
            "ID": "8461DF0F-6503-4B40-B08E-17DA533E1873"
          },
          "sync": {
            "lastModified": "2025-09-02T21:21:19.333Z",
            "checksum": "045275d858b91ec5a79d85acf787772953462dca85791f46e9cbd258f7dd34ce"
          }
        }
      ]
    },
    "primaryKey": {
      "ID": "C1D7FE6B-287B-4B3F-8618-4CDBCF1394BB"
    },
    "sync": {
      "lastModified": "2025-08-25T18:32:41.798Z",
      "checksum": "382e13b877d260fe0560c62d526f19c73c152f7670f757d44920698d7774fff9"
    }
  },
  {
    "fields": {
      "Name": "SQL Query Parameter Extraction",
      "Description": "Extracts Nunjucks variables and their types from Query strings",
      "TemplateText": "@file:templates/system/sql-query-param-extraction.template.md",
      "TypeID": "@lookup:AI Prompt Types.Name=Chat",
      "Status": "Active",
      "ResponseFormat": "JSON",
      "SelectionStrategy": "Specific",
      "PowerPreference": "Highest",
      "ParallelizationMode": "None",
      "OutputType": "object",
      "ValidationBehavior": "Strict",
      "MaxRetries": 2,
      "RetryDelayMS": 1000,
      "RetryStrategy": "Fixed",
      "PromptRole": "System",
      "PromptPosition": "First",
      "OutputExample": "@file:output/system/template-param-extraction.example.json",
      "CategoryID": "@lookup:AI Prompt Categories.Name=MJ: System"
    },
    "relatedEntities": {
      "MJ: AI Prompt Models": [
        {
          "fields": {
            "PromptID": "@parent:ID",
            "ModelID": "@lookup:AI Models.Name=GPT-OSS-120B",
            "VendorID": "@lookup:MJ: AI Vendors.Name=Cerebras",
            "Priority": 3
          },
          "primaryKey": {
            "ID": "DA560AA4-35DA-4EDA-81AC-A74D196E102F"
          },
          "sync": {
            "lastModified": "2025-10-04T05:46:47.547Z",
            "checksum": "2f484cacbf7dd09c5d5d85128757626fbdd971275c06c75142f6f69e5709c25b"
          }
        },
        {
          "fields": {
            "PromptID": "@parent:ID",
            "ModelID": "@lookup:AI Models.Name=GPT-OSS-120B",
            "VendorID": "@lookup:MJ: AI Vendors.Name=Groq",
            "Priority": 2
          },
          "primaryKey": {
            "ID": "042CAE39-2AEB-4957-A5B3-7182B4D1D9C4"
          },
          "sync": {
            "lastModified": "2025-10-03T18:42:52.757Z",
            "checksum": "ce3ae6748e6df3420c2e873a6efe68288d48f248d7730d0a58d2ce8cfbb83e8d"
          }
        },
        {
          "fields": {
            "PromptID": "@parent:ID",
            "ModelID": "@lookup:AI Models.Name=GPT 5-nano",
            "VendorID": "@lookup:MJ: AI Vendors.Name=OpenAI",
            "Priority": 1
          },
          "primaryKey": {
            "ID": "987933BC-9CB1-4A1F-8FCC-06950463C100"
          },
          "sync": {
            "lastModified": "2025-10-04T05:46:47.555Z",
            "checksum": "790e5d6667fc2216d3ced7d6f2ff8992314650ee4cddb9898d54c8ec9e76cb35"
          }
        }
      ]
    },
    "primaryKey": {
      "ID": "8BF32885-8504-4DAF-87AE-695E09F1BC3A"
    },
    "sync": {
<<<<<<< HEAD
      "lastModified": "2025-11-20T10:23:09.786Z",
      "checksum": "ce700d1ecebaeca70be95fcae593de91004c47b1db8b9653638690d917520c96"
=======
      "lastModified": "2025-11-24T23:47:49.074Z",
      "checksum": "ad50756cbb4f828bc2c09ee79ea68dca9998355c8d429fb4a5c2e6760e975e63"
>>>>>>> 6b3b9a6a
    }
  },
  {
    "fields": {
      "Name": "Sage - System Prompt",
      "Description": "System prompt for the ambient Conversation Manager agent that monitors and assists users in MemberJunction conversations.",
      "TypeID": "@lookup:AI Prompt Types.Name=Chat",
      "TemplateText": "@file:templates/sage/sage.template.md",
      "Status": "Active",
      "ResponseFormat": "JSON",
      "SelectionStrategy": "Specific",
      "PowerPreference": "Highest",
      "ParallelizationMode": "None",
      "MaxRetries": 2,
      "RetryDelayMS": 1000,
      "RetryStrategy": "Fixed",
      "PromptRole": "System",
      "PromptPosition": "First",
      "CategoryID": "@lookup:AI Prompt Categories.Name=MJ: System"
    },
    "relatedEntities": {
      "MJ: AI Prompt Models": [
        {
          "fields": {
            "PromptID": "@parent:ID",
            "ModelID": "@lookup:AI Models.Name=GPT-OSS-120B",
            "VendorID": "@lookup:MJ: AI Vendors.Name=Cerebras",
            "Priority": 3
          },
          "primaryKey": {
            "ID": "914F9304-BE04-41B7-8F63-314F595D7A2F"
          },
          "sync": {
            "lastModified": "2025-10-04T15:53:24.269Z",
            "checksum": "2f484cacbf7dd09c5d5d85128757626fbdd971275c06c75142f6f69e5709c25b"
          }
        },
        {
          "fields": {
            "PromptID": "@parent:ID",
            "ModelID": "@lookup:AI Models.Name=GPT-OSS-120B",
            "VendorID": "@lookup:MJ: AI Vendors.Name=Groq",
            "Priority": 2
          },
          "primaryKey": {
            "ID": "608B38EC-1C18-4858-9BE9-472FDED52C7A"
          },
          "sync": {
            "lastModified": "2025-10-04T15:53:24.284Z",
            "checksum": "ce3ae6748e6df3420c2e873a6efe68288d48f248d7730d0a58d2ce8cfbb83e8d"
          }
        },
        {
          "fields": {
            "PromptID": "@parent:ID",
            "ModelID": "@lookup:AI Models.Name=GPT 4.1-mini",
            "VendorID": "@lookup:MJ: AI Vendors.Name=OpenAI",
            "Priority": 1
          },
          "primaryKey": {
            "ID": "49864BAC-3207-4C62-9CF9-F12063E3F781"
          },
          "sync": {
            "lastModified": "2025-10-04T15:53:24.300Z",
            "checksum": "36b85609a1dbe4487e7f611a68fdb8d4bf5e2993b8b1e2cfe75a8185b6da6105"
          }
        }
      ]
    },
    "primaryKey": {
      "ID": "49B60EDF-8E51-4406-9471-7B95F80A6D81"
    },
    "sync": {
      "lastModified": "2025-11-11T11:32:54.644Z",
      "checksum": "a43441aac6582b115c9685042fe711b17bef2e1644f3bb4da77846197f507e80"
    }
  },
  {
    "fields": {
      "Name": "Name Conversation",
      "Description": "Generates a concise name and description for a conversation based on the user's first message. Returns JSON with name (3-6 words) and description (1-2 sentences).",
      "TypeID": "@lookup:AI Prompt Types.Name=Chat",
      "TemplateText": "@file:templates/sage/name-conversation.template.md",
      "Status": "Active",
      "ResponseFormat": "JSON",
      "SelectionStrategy": "Specific",
      "PowerPreference": "Lowest",
      "ParallelizationMode": "None",
      "MaxRetries": 2,
      "RetryDelayMS": 1000,
      "RetryStrategy": "Fixed",
      "PromptRole": "System",
      "PromptPosition": "First",
      "CategoryID": "@lookup:AI Prompt Categories.Name=Conversations?create&Description=Prompts for Conversation Management"
    },
    "relatedEntities": {
      "MJ: AI Prompt Models": [
        {
          "fields": {
            "PromptID": "@parent:ID",
            "ModelID": "@lookup:AI Models.Name=GPT-OSS-120B",
            "VendorID": "@lookup:MJ: AI Vendors.Name=Cerebras",
            "Priority": 3
          },
          "primaryKey": {
            "ID": "288F3119-2DBF-44EF-BD0D-A3664C39B43E"
          },
          "sync": {
            "lastModified": "2025-10-04T15:53:24.313Z",
            "checksum": "2f484cacbf7dd09c5d5d85128757626fbdd971275c06c75142f6f69e5709c25b"
          }
        },
        {
          "fields": {
            "PromptID": "@parent:ID",
            "ModelID": "@lookup:AI Models.Name=GPT-OSS-120B",
            "VendorID": "@lookup:MJ: AI Vendors.Name=Groq",
            "Priority": 2
          },
          "primaryKey": {
            "ID": "AEEE2D06-23CE-4322-A593-36F52EF28A35"
          },
          "sync": {
            "lastModified": "2025-10-04T15:53:24.328Z",
            "checksum": "ce3ae6748e6df3420c2e873a6efe68288d48f248d7730d0a58d2ce8cfbb83e8d"
          }
        },
        {
          "fields": {
            "PromptID": "@parent:ID",
            "ModelID": "@lookup:AI Models.Name=GPT 4.1-mini",
            "VendorID": "@lookup:MJ: AI Vendors.Name=OpenAI",
            "Priority": 1
          },
          "primaryKey": {
            "ID": "36FC7183-29A8-48AC-B4F4-D65A9DB911A9"
          },
          "sync": {
            "lastModified": "2025-10-04T15:53:24.362Z",
            "checksum": "36b85609a1dbe4487e7f611a68fdb8d4bf5e2993b8b1e2cfe75a8185b6da6105"
          }
        }
      ]
    },
    "primaryKey": {
      "ID": "69FFD223-C98E-4081-808E-7E1D445D2F85"
    },
    "sync": {
      "lastModified": "2025-10-22T14:52:42.824Z",
      "checksum": "21aeab08c858ec8b49d9e5c12a57c2d2ab2af6a95ab34d1177f9a5536810e661"
    }
  }
]<|MERGE_RESOLUTION|>--- conflicted
+++ resolved
@@ -944,13 +944,10 @@
       "ID": "8BF32885-8504-4DAF-87AE-695E09F1BC3A"
     },
     "sync": {
-<<<<<<< HEAD
+      "lastModified": "2025-11-24T23:47:49.074Z",
+      "checksum": "ad50756cbb4f828bc2c09ee79ea68dca9998355c8d429fb4a5c2e6760e975e63"
       "lastModified": "2025-11-20T10:23:09.786Z",
       "checksum": "ce700d1ecebaeca70be95fcae593de91004c47b1db8b9653638690d917520c96"
-=======
-      "lastModified": "2025-11-24T23:47:49.074Z",
-      "checksum": "ad50756cbb4f828bc2c09ee79ea68dca9998355c8d429fb4a5c2e6760e975e63"
->>>>>>> 6b3b9a6a
     }
   },
   {
