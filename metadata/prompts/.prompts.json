--- conflicted
+++ resolved
@@ -1238,13 +1238,8 @@
       "ID": "49B60EDF-8E51-4406-9471-7B95F80A6D81"
     },
     "sync": {
-<<<<<<< HEAD
-      "lastModified": "2025-10-15T15:57:32.591Z",
-      "checksum": "82558acfbc94e74c14cb4217204c2c91c6a6aae8eaba6097e22dee3608ce4aad"
-=======
       "lastModified": "2025-10-15T16:30:17.269Z",
       "checksum": "e1cd76bee658f05df22b771f15ce63b85371671640edd34bf8d893d311d0a952"
->>>>>>> 2cfc4728
     }
   },
   {
