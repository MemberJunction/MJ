[
  {
    "fields": {
      "Name": "Repair JSON",
      "Description": "Repairs malformed JSON strings by correcting syntax errors such as missing commas, brackets, or quotes. Outputs the corrected JSON string.",
      "TypeID": "@lookup:AI Prompt Types.Name=Chat",
      "TemplateText": "@file:templates/system/json-repair.template.md",
      "Status": "Active",
      "ResponseFormat": "Any",
      "SelectionStrategy": "Specific",
      "PowerPreference": "Lowest",
      "ParallelizationMode": "None",
      "MaxRetries": 0,
      "PromptRole": "System",
      "PromptPosition": "First",
      "CategoryID": "@lookup:AI Prompt Categories.Name=MJ: System"
    },
    "relatedEntities": {
      "MJ: AI Prompt Models": [
        {
          "fields": {
            "PromptID": "@parent:ID",
            "ModelID": "@lookup:AI Models.Name=GPT 4.1 Nano",
            "VendorID": "@lookup:MJ: AI Vendors.Name=OpenAI",
            "Priority": 2
          },
          "primaryKey": {
            "ID": "DDED4899-65DC-4947-910A-16304D38FCAE"
          },
          "sync": {
            "lastModified": "2025-08-12T19:54:42.587Z",
            "checksum": "482d63e749cefdcaf94d6b058d36db4a9a6a9f15297cc673f825898830d03b17"
          }
        },
        {
          "fields": {
            "PromptID": "@parent:ID",
            "ModelID": "@lookup:AI Models.Name=Qwen 3 32B",
            "VendorID": "@lookup:MJ: AI Vendors.Name=Groq",
            "Priority": 1
          },
          "primaryKey": {
            "ID": "443CB8FA-8846-47AC-86AB-4937F2B5CB86"
          },
          "sync": {
            "lastModified": "2025-08-12T19:54:42.600Z",
            "checksum": "11b69338b8e7ad6ad5dab8bdb2505ba6c310729dcf56faf5481cb26cad3fd18e"
          }
        },
        {
          "fields": {
            "PromptID": "@parent:ID",
            "ModelID": "@lookup:AI Models.Name=Kimi K2",
            "VendorID": "@lookup:MJ: AI Vendors.Name=Groq",
            "Priority": 5
          },
          "primaryKey": {
            "ID": "1AE94A70-6159-4983-8112-7093572D69D9"
          },
          "sync": {
            "lastModified": "2025-08-12T19:54:42.613Z",
            "checksum": "3ff71f1fd021576b1153e1cc2a4640fbc3b2c6cfa6b6bf027bca1b5a27f82800"
          }
        },
        {
          "fields": {
            "PromptID": "@parent:ID",
            "ModelID": "@lookup:AI Models.Name=GPT-OSS-20B",
            "VendorID": "@lookup:MJ: AI Vendors.Name=Groq",
            "Priority": 6
          },
          "primaryKey": {
            "ID": "2390CFEB-A855-4545-AD8F-AC08AF119298"
          },
          "sync": {
            "lastModified": "2025-08-12T19:54:42.628Z",
            "checksum": "44a315e584e660db5c1ae4ee262a263a8e1b53b85454ef7e1636cb83ed2305b1"
          }
        },
        {
          "fields": {
            "PromptID": "@parent:ID",
            "ModelID": "@lookup:AI Models.Name=GPT-OSS-120B",
            "VendorID": "@lookup:MJ: AI Vendors.Name=Cerebras",
            "Priority": 10
          },
          "primaryKey": {
            "ID": "D4C04EFA-A65A-47D4-A4AF-7FE1326CFD7B"
          },
          "sync": {
            "lastModified": "2025-09-02T21:21:18.914Z",
            "checksum": "7051f42d04e2daa0f10714cebdfd0c3188fa1c4b396af82c9d8744a06ad6495b"
          }
        }
      ]
    },
    "primaryKey": {
      "ID": "58658DAE-C1CE-4621-9540-0735FE98414E"
    },
    "sync": {
      "lastModified": "2025-08-12T19:54:42.200Z",
      "checksum": "3dff31a2cda56f8359738692c555411332410c151052791470a254044d000e0c"
    }
  },
  {
    "fields": {
      "Name": "Loop Agent Type: System Prompt",
      "Description": "Basic control structure for the Loop Agent Type",
      "TypeID": "@lookup:AI Prompt Types.Name=Chat",
      "TemplateText": "@file:templates/system/loop-agent-type-system-prompt.template.md",
      "Status": "Active",
      "ResponseFormat": "Any",
      "SelectionStrategy": "Specific",
      "PowerPreference": "Highest",
      "ParallelizationMode": "None",
      "OutputType": "object",
      "OutputExample": "@file:output/system/loop-agent-type-system-prompt-output.example.json",
      "ValidationBehavior": "Warn",
      "MaxRetries": 2,
      "RetryDelayMS": 1000,
      "RetryStrategy": "Fixed",
      "PromptRole": "System",
      "PromptPosition": "First",
      "CategoryID": "@lookup:AI Prompt Categories.Name=Agent Type System Prompts?create&Description=System Prompts for Agent Types"
    },
    "relatedEntities": {
      "MJ: AI Prompt Models": [
        {
          "fields": {
            "PromptID": "@parent:ID",
            "ModelID": "@lookup:AI Models.Name=GPT 4.1-mini",
            "VendorID": "@lookup:MJ: AI Vendors.Name=OpenAI",
            "Priority": 10
          },
          "primaryKey": {
            "ID": "354C0AC9-9196-4E9E-A6DA-7E0CEBE1EA92"
          },
          "sync": {
            "lastModified": "2025-08-12T19:54:42.643Z",
            "checksum": "ecdad19b40bca5b606817fe687485c62686aaeacbd8438734fd6fd17267b8f46"
          }
        },
        {
          "fields": {
            "PromptID": "@parent:ID",
            "ModelID": "@lookup:AI Models.Name=Qwen 3 32B",
            "VendorID": "@lookup:MJ: AI Vendors.Name=Groq",
            "Priority": 15
          },
          "primaryKey": {
            "ID": "A72A6CC0-1AB7-4088-B53C-AE8A88B7E4A7"
          },
          "sync": {
            "lastModified": "2025-08-12T19:54:42.651Z",
            "checksum": "b5298397eeb48bdda183509e3f68eb9a93a75d26a29283d44bf11d2aeea5bf81"
          }
        },
        {
          "fields": {
            "PromptID": "@parent:ID",
            "ModelID": "@lookup:AI Models.Name=GPT 4.1",
            "VendorID": "@lookup:MJ: AI Vendors.Name=OpenAI",
            "Priority": 12
          },
          "primaryKey": {
            "ID": "0F7988B5-668A-4B53-A071-DFD0CEF7B762"
          },
          "sync": {
            "lastModified": "2025-08-12T19:54:42.663Z",
            "checksum": "a8295a33acb060ce0eb462d940a57a3ba9b06fb6f47bd6e809c89d59fe3f4a7d"
          }
        },
        {
          "fields": {
            "PromptID": "@parent:ID",
            "ModelID": "@lookup:AI Models.Name=GPT-OSS-120B",
            "VendorID": "@lookup:MJ: AI Vendors.Name=Cerebras",
            "Priority": 20
          },
          "primaryKey": {
            "ID": "33706212-42D5-49E8-B300-F30E646325B0"
          },
          "sync": {
            "lastModified": "2025-09-02T21:21:18.931Z",
            "checksum": "13b7855903f6035517539a84aa482e4ee114165c18c0ff33c79b98ca6640f847"
          }
        }
      ]
    },
    "primaryKey": {
      "ID": "FF7D441F-36E1-458A-B548-0FC2208923BE"
    },
    "sync": {
      "lastModified": "2025-10-26T21:30:45.418Z",
      "checksum": "8cbe0911b9913bebe009c4b6a8fdf96a83302c5d0bd560817e567de2b2d6e587"
    }
  },
  {
    "fields": {
      "Name": "Flow Agent Type: System Prompt",
      "Description": "Used for Flow Agents when they have Step Types == Prompt",
      "TypeID": "@lookup:AI Prompt Types.Name=Chat",
      "TemplateText": "@file:templates/system/flow-agent-type-system-prompt.template.md",
      "Status": "Active",
      "ResponseFormat": "Any",
      "SelectionStrategy": "Specific",
      "PowerPreference": "Highest",
      "ParallelizationMode": "None",
      "OutputType": "object",
      "OutputExample": "@file:output/system/loop-agent-type-system-prompt-output.example.json",
      "ValidationBehavior": "Warn",
      "MaxRetries": 2,
      "RetryDelayMS": 1000,
      "RetryStrategy": "Fixed",
      "PromptRole": "System",
      "PromptPosition": "First",
      "CategoryID": "@lookup:AI Prompt Categories.Name=Agent Type System Prompts?create&Description=System Prompts for Agent Types"
    },
    "relatedEntities": {
      "MJ: AI Prompt Models": [
        {
          "fields": {
            "PromptID": "@parent:ID",
            "ModelID": "@lookup:AI Models.Name=GPT 4.1-mini",
            "VendorID": "@lookup:MJ: AI Vendors.Name=OpenAI",
            "Priority": 10
          },
          "primaryKey": {
            "ID": "921350BB-9B51-48BB-A619-1947E431F4A6"
          },
          "sync": {
            "lastModified": "2025-08-12T19:54:42.671Z",
            "checksum": "ecdad19b40bca5b606817fe687485c62686aaeacbd8438734fd6fd17267b8f46"
          }
        },
        {
          "fields": {
            "PromptID": "@parent:ID",
            "ModelID": "@lookup:AI Models.Name=Qwen 3 32B",
            "VendorID": "@lookup:MJ: AI Vendors.Name=Groq",
            "Priority": 15
          },
          "primaryKey": {
            "ID": "12AC6BCC-9695-4185-942D-CFE68C7E6360"
          },
          "sync": {
            "lastModified": "2025-08-12T19:54:42.680Z",
            "checksum": "b5298397eeb48bdda183509e3f68eb9a93a75d26a29283d44bf11d2aeea5bf81"
          }
        },
        {
          "fields": {
            "PromptID": "@parent:ID",
            "ModelID": "@lookup:AI Models.Name=GPT 4.1",
            "VendorID": "@lookup:MJ: AI Vendors.Name=OpenAI",
            "Priority": 12
          },
          "primaryKey": {
            "ID": "B056959A-F6F5-42E6-8330-8390DEFA6478"
          },
          "sync": {
            "lastModified": "2025-08-12T19:54:42.693Z",
            "checksum": "a8295a33acb060ce0eb462d940a57a3ba9b06fb6f47bd6e809c89d59fe3f4a7d"
          }
        },
        {
          "fields": {
            "PromptID": "@parent:ID",
            "ModelID": "@lookup:AI Models.Name=GPT-OSS-120B",
            "VendorID": "@lookup:MJ: AI Vendors.Name=Cerebras",
            "Priority": 16
          },
          "primaryKey": {
            "ID": "58A038A6-D929-41B4-8626-633C5CBE3F2E"
          },
          "sync": {
            "lastModified": "2025-09-02T21:21:19.030Z",
            "checksum": "df97c770cc4fe6aa0c519de421bf9ae5fe15cdc1ef83f5a5e7d6ef3385a5f3a6"
          }
        }
      ]
    },
    "primaryKey": {
      "ID": "43A6D122-4A76-453F-97D6-82CACC619227"
    },
    "sync": {
      "lastModified": "2025-08-25T18:32:41.441Z",
      "checksum": "895fe3911550a27faea8ed844d961d7eb124f82303f514d06593902685237219"
    }
  },
  {
    "fields": {
      "Name": "Demo Loop Agent - Main Prompt",
      "Description": "Demo for the main prompt for the agent.",
      "TypeID": "@lookup:AI Prompt Types.Name=Chat",
      "TemplateText": "@file:templates/demo-loop/demo-loop-agent.template.md",
      "Status": "Active",
      "ResponseFormat": "JSON",
      "SelectionStrategy": "Specific",
      "PowerPreference": "Highest",
      "ParallelizationMode": "None",
      "OutputType": "object",
      "OutputExample": "@file:output/demo-loop/demo-loop-agent.example.json",
      "ValidationBehavior": "Strict",
      "MaxRetries": 2,
      "RetryDelayMS": 1000,
      "RetryStrategy": "Fixed",
      "PromptRole": "System",
      "PromptPosition": "First",
      "CategoryID": "@lookup:AI Prompt Categories.Name=Demo?create&Description=Demo Prompts for Demo Agents"
    },
    "relatedEntities": {
      "MJ: AI Prompt Models": [
        {
          "fields": {
            "PromptID": "@parent:ID",
            "ModelID": "@lookup:AI Models.Name=GPT 4.1",
            "VendorID": "@lookup:MJ: AI Vendors.Name=OpenAI",
            "Priority": 1
          },
          "primaryKey": {
            "ID": "15157529-4E12-4FE1-A313-979D236EF8FD"
          },
          "sync": {
            "lastModified": "2025-08-12T19:54:42.701Z",
            "checksum": "6b6154f0c49d785c4e5b90e56012aa3cd00ff1a13d77a526dd3f5945ac7e29fd"
          }
        },
        {
          "fields": {
            "PromptID": "@parent:ID",
            "ModelID": "@lookup:AI Models.Name=GPT-OSS-120B",
            "VendorID": "@lookup:MJ: AI Vendors.Name=Cerebras",
            "Priority": 10
          },
          "primaryKey": {
            "ID": "3EA613A5-89C0-47A0-9FE4-812514209DE4"
          },
          "sync": {
            "lastModified": "2025-09-02T21:21:19.044Z",
            "checksum": "7051f42d04e2daa0f10714cebdfd0c3188fa1c4b396af82c9d8744a06ad6495b"
          }
        }
      ]
    },
    "primaryKey": {
      "ID": "B4053E4F-165C-4AED-8E14-3A0A25A28EFE"
    },
    "sync": {
      "lastModified": "2025-08-25T18:32:41.504Z",
      "checksum": "622ac80f78912506ace901d88dc0cc04a2a26e9bd48ce40f94f0c2f9439cff9b"
    }
  },
  {
    "fields": {
      "Name": "Marketing Agent - Main Prompt",
      "Description": "System prompt for the Marketing Agent that orchestrates content creation workflows.",
      "TypeID": "@lookup:AI Prompt Types.Name=Chat",
      "TemplateText": "@file:templates/marketing/marketing-agent.template.md",
      "Status": "Active",
      "ResponseFormat": "JSON",
      "SelectionStrategy": "Specific",
      "PowerPreference": "Highest",
      "ParallelizationMode": "None",
      "OutputType": "object",
      "OutputExample": "@file:output/marketing/marketing-agent-output.example.json",
      "ValidationBehavior": "Strict",
      "MaxRetries": 2,
      "RetryDelayMS": 1000,
      "RetryStrategy": "Fixed",
      "PromptRole": "System",
      "PromptPosition": "First",
      "CategoryID": "@lookup:AI Prompt Categories.Name=Marketing Agents?create&Description=Prompts for Marketing Agent System"
    },
    "relatedEntities": {
      "MJ: AI Prompt Models": [
        {
          "fields": {
            "PromptID": "@parent:ID",
            "ModelID": "@lookup:AI Models.Name=GPT 4.1",
            "VendorID": "@lookup:MJ: AI Vendors.Name=OpenAI",
            "Priority": 1
          },
          "primaryKey": {
            "ID": "922159C2-21EE-421E-A5A9-13FEA8FDB908"
          },
          "sync": {
            "lastModified": "2025-08-12T19:54:42.711Z",
            "checksum": "6b6154f0c49d785c4e5b90e56012aa3cd00ff1a13d77a526dd3f5945ac7e29fd"
          }
        },
        {
          "fields": {
            "PromptID": "@parent:ID",
            "ModelID": "@lookup:AI Models.Name=GPT-OSS-120B",
            "VendorID": "@lookup:MJ: AI Vendors.Name=Cerebras",
            "Priority": 10
          },
          "primaryKey": {
            "ID": "516222AD-2E71-4F0B-A937-7E8F7838DF96"
          },
          "sync": {
            "lastModified": "2025-09-02T21:21:19.057Z",
            "checksum": "7051f42d04e2daa0f10714cebdfd0c3188fa1c4b396af82c9d8744a06ad6495b"
          }
        }
      ]
    },
    "primaryKey": {
      "ID": "26949743-4535-4DA6-86F4-0AD76250E17A"
    },
    "sync": {
      "lastModified": "2025-08-25T18:32:41.529Z",
      "checksum": "cb3493949c1464bbaf1cf02079992f5e18301150ddeeaec17980e23572ae5e33"
    }
  },
  {
    "fields": {
      "Name": "Copywriter Agent - Main Prompt",
      "Description": "System prompt for the Copywriter Agent that creates initial marketing content drafts.",
      "TypeID": "@lookup:AI Prompt Types.Name=Chat",
      "TemplateText": "@file:templates/marketing/copywriter-agent.template.md",
      "Status": "Active",
      "ResponseFormat": "JSON",
      "SelectionStrategy": "Specific",
      "PowerPreference": "Highest",
      "ParallelizationMode": "None",
      "OutputType": "object",
      "OutputExample": "@file:output/marketing/marketing-agent-output.example.json",
      "ValidationBehavior": "Strict",
      "MaxRetries": 2,
      "RetryDelayMS": 1000,
      "RetryStrategy": "Fixed",
      "PromptRole": "System",
      "PromptPosition": "First",
      "CategoryID": "@lookup:AI Prompt Categories.Name=Marketing Agents?create&Description=Prompts for Marketing Agent System"
    },
    "relatedEntities": {
      "MJ: AI Prompt Models": [
        {
          "fields": {
            "PromptID": "@parent:ID",
            "ModelID": "@lookup:AI Models.Name=GPT 4.1",
            "VendorID": "@lookup:MJ: AI Vendors.Name=OpenAI",
            "Priority": 1
          },
          "primaryKey": {
            "ID": "F6581BA4-049E-4FCD-A064-8E6E34A500DD"
          },
          "sync": {
            "lastModified": "2025-08-12T19:54:42.719Z",
            "checksum": "6b6154f0c49d785c4e5b90e56012aa3cd00ff1a13d77a526dd3f5945ac7e29fd"
          }
        },
        {
          "fields": {
            "PromptID": "@parent:ID",
            "ModelID": "@lookup:AI Models.Name=GPT-OSS-120B",
            "VendorID": "@lookup:MJ: AI Vendors.Name=Cerebras",
            "Priority": 10
          },
          "primaryKey": {
            "ID": "75061080-0E9B-427F-8414-C7FF2A8D7AB4"
          },
          "sync": {
            "lastModified": "2025-09-02T21:21:19.067Z",
            "checksum": "7051f42d04e2daa0f10714cebdfd0c3188fa1c4b396af82c9d8744a06ad6495b"
          }
        }
      ]
    },
    "primaryKey": {
      "ID": "1B078367-9AE8-4CB8-BC32-CAAD5DE506D5"
    },
    "sync": {
      "lastModified": "2025-08-25T18:32:41.553Z",
      "checksum": "97d10e025a545d3270812f5f3440e6a5951424a4a7b806a2fbca3e3f99b9ce44"
    }
  },
  {
    "fields": {
      "Name": "SEO AIEO Specialist Agent - Main Prompt",
      "Description": "System prompt for the SEO/AIEO Specialist Agent that optimizes content for search engines and AI platforms.",
      "TypeID": "@lookup:AI Prompt Types.Name=Chat",
      "TemplateText": "@file:templates/marketing/seo-aieo-specialist-agent.template.md",
      "Status": "Active",
      "ResponseFormat": "JSON",
      "SelectionStrategy": "Specific",
      "PowerPreference": "Highest",
      "ParallelizationMode": "None",
      "OutputType": "object",
      "OutputExample": "@file:output/marketing/marketing-agent-output.example.json",
      "ValidationBehavior": "Strict",
      "MaxRetries": 2,
      "RetryDelayMS": 1000,
      "RetryStrategy": "Fixed",
      "PromptRole": "System",
      "PromptPosition": "First",
      "CategoryID": "@lookup:AI Prompt Categories.Name=Marketing Agents?create&Description=Prompts for Marketing Agent System"
    },
    "relatedEntities": {
      "MJ: AI Prompt Models": [
        {
          "fields": {
            "PromptID": "@parent:ID",
            "ModelID": "@lookup:AI Models.Name=GPT 4.1",
            "VendorID": "@lookup:MJ: AI Vendors.Name=OpenAI",
            "Priority": 1
          },
          "primaryKey": {
            "ID": "D363C45F-A8DE-40F1-8CB8-0F737DC0F6F2"
          },
          "sync": {
            "lastModified": "2025-08-12T19:54:42.726Z",
            "checksum": "6b6154f0c49d785c4e5b90e56012aa3cd00ff1a13d77a526dd3f5945ac7e29fd"
          }
        },
        {
          "fields": {
            "PromptID": "@parent:ID",
            "ModelID": "@lookup:AI Models.Name=GPT-OSS-120B",
            "VendorID": "@lookup:MJ: AI Vendors.Name=Cerebras",
            "Priority": 10
          },
          "primaryKey": {
            "ID": "A4A14B21-6C6F-4A47-970F-0A7CD71BC19F"
          },
          "sync": {
            "lastModified": "2025-09-02T21:21:19.176Z",
            "checksum": "7051f42d04e2daa0f10714cebdfd0c3188fa1c4b396af82c9d8744a06ad6495b"
          }
        }
      ]
    },
    "primaryKey": {
      "ID": "D9CF490A-5F1B-4B78-A93C-021707D107A2"
    },
    "sync": {
      "lastModified": "2025-08-25T18:32:41.576Z",
      "checksum": "0efc0f0699808dcd3cf6ab2fa0d30991e7e821efb759fa45b6f36ade98f7d992"
    }
  },
  {
    "fields": {
      "Name": "Editor Agent - Main Prompt",
      "Description": "System prompt for the Editor Agent that reviews and refines marketing content.",
      "TypeID": "@lookup:AI Prompt Types.Name=Chat",
      "TemplateText": "@file:templates/marketing/editor-agent.template.md",
      "Status": "Active",
      "ResponseFormat": "JSON",
      "SelectionStrategy": "Specific",
      "PowerPreference": "Highest",
      "ParallelizationMode": "None",
      "OutputType": "object",
      "OutputExample": "@file:output/marketing/marketing-agent-output.example.json",
      "ValidationBehavior": "Strict",
      "MaxRetries": 2,
      "RetryDelayMS": 1000,
      "RetryStrategy": "Fixed",
      "PromptRole": "System",
      "PromptPosition": "First",
      "CategoryID": "@lookup:AI Prompt Categories.Name=Marketing Agents?create&Description=Prompts for Marketing Agent System"
    },
    "relatedEntities": {
      "MJ: AI Prompt Models": [
        {
          "fields": {
            "PromptID": "@parent:ID",
            "ModelID": "@lookup:AI Models.Name=GPT 4.1",
            "VendorID": "@lookup:MJ: AI Vendors.Name=OpenAI",
            "Priority": 1
          },
          "primaryKey": {
            "ID": "876700E8-BCB5-428F-9647-C8DC4E3A3148"
          },
          "sync": {
            "lastModified": "2025-08-12T19:54:42.734Z",
            "checksum": "6b6154f0c49d785c4e5b90e56012aa3cd00ff1a13d77a526dd3f5945ac7e29fd"
          }
        },
        {
          "fields": {
            "PromptID": "@parent:ID",
            "ModelID": "@lookup:AI Models.Name=GPT-OSS-120B",
            "VendorID": "@lookup:MJ: AI Vendors.Name=Cerebras",
            "Priority": 10
          },
          "primaryKey": {
            "ID": "988053ED-A97B-47AE-9CF6-FEBEC7657699"
          },
          "sync": {
            "lastModified": "2025-09-02T21:21:19.191Z",
            "checksum": "7051f42d04e2daa0f10714cebdfd0c3188fa1c4b396af82c9d8744a06ad6495b"
          }
        }
      ]
    },
    "primaryKey": {
      "ID": "DDBD7727-0E89-47D5-AA24-C581648775A0"
    },
    "sync": {
      "lastModified": "2025-08-25T18:32:41.598Z",
      "checksum": "97cc64c200be75c5db1c69aef09babd77d71122d43db538132332236d9b2eb22"
    }
  },
  {
    "fields": {
      "Name": "Brand Guardian Agent - Main Prompt",
      "Description": "System prompt for the Brand Guardian Agent that ensures brand consistency and compliance.",
      "TypeID": "@lookup:AI Prompt Types.Name=Chat",
      "TemplateText": "@file:templates/marketing/brand-guardian-agent.template.md",
      "Status": "Active",
      "ResponseFormat": "JSON",
      "SelectionStrategy": "Specific",
      "PowerPreference": "Highest",
      "ParallelizationMode": "None",
      "OutputType": "object",
      "OutputExample": "@file:output/marketing/marketing-agent-output.example.json",
      "ValidationBehavior": "Strict",
      "MaxRetries": 2,
      "RetryDelayMS": 1000,
      "RetryStrategy": "Fixed",
      "PromptRole": "System",
      "PromptPosition": "First",
      "CategoryID": "@lookup:AI Prompt Categories.Name=Marketing Agents?create&Description=Prompts for Marketing Agent System"
    },
    "relatedEntities": {
      "MJ: AI Prompt Models": [
        {
          "fields": {
            "PromptID": "@parent:ID",
            "ModelID": "@lookup:AI Models.Name=GPT 4.1",
            "VendorID": "@lookup:MJ: AI Vendors.Name=OpenAI",
            "Priority": 1
          },
          "primaryKey": {
            "ID": "C4E749A0-9674-4FC4-969D-C9C93569033C"
          },
          "sync": {
            "lastModified": "2025-08-12T19:54:42.748Z",
            "checksum": "6b6154f0c49d785c4e5b90e56012aa3cd00ff1a13d77a526dd3f5945ac7e29fd"
          }
        },
        {
          "fields": {
            "PromptID": "@parent:ID",
            "ModelID": "@lookup:AI Models.Name=GPT-OSS-120B",
            "VendorID": "@lookup:MJ: AI Vendors.Name=Cerebras",
            "Priority": 10
          },
          "primaryKey": {
            "ID": "1899F94E-6A37-4C79-8988-26C9E6D8942D"
          },
          "sync": {
            "lastModified": "2025-09-02T21:21:19.204Z",
            "checksum": "7051f42d04e2daa0f10714cebdfd0c3188fa1c4b396af82c9d8744a06ad6495b"
          }
        }
      ]
    },
    "primaryKey": {
      "ID": "D536DD1C-84C0-46B6-8AC7-7B332E2B0273"
    },
    "sync": {
      "lastModified": "2025-08-25T18:32:41.621Z",
      "checksum": "f2c563cd352c764a37ee6a3db0b563312bd5e7f41dc99beeefad10be8e58de24"
    }
  },
  {
    "fields": {
      "Name": "Publisher Agent - Main Prompt",
      "Description": "System prompt for the Publisher Agent that handles content distribution (currently in development).",
      "TypeID": "@lookup:AI Prompt Types.Name=Chat",
      "TemplateText": "@file:templates/marketing/publisher-agent.template.md",
      "Status": "Active",
      "ResponseFormat": "JSON",
      "SelectionStrategy": "Specific",
      "PowerPreference": "Highest",
      "ParallelizationMode": "None",
      "OutputType": "object",
      "OutputExample": "@file:output/marketing/marketing-agent-output.example.json",
      "ValidationBehavior": "Strict",
      "MaxRetries": 2,
      "RetryDelayMS": 1000,
      "RetryStrategy": "Fixed",
      "PromptRole": "System",
      "PromptPosition": "First",
      "CategoryID": "@lookup:AI Prompt Categories.Name=Marketing Agents?create&Description=Prompts for Marketing Agent System"
    },
    "relatedEntities": {
      "MJ: AI Prompt Models": [
        {
          "fields": {
            "PromptID": "@parent:ID",
            "ModelID": "@lookup:AI Models.Name=GPT 4.1",
            "VendorID": "@lookup:MJ: AI Vendors.Name=OpenAI",
            "Priority": 1
          },
          "primaryKey": {
            "ID": "8427B90E-D304-43BD-9037-1A7C8228C99A"
          },
          "sync": {
            "lastModified": "2025-08-12T19:54:42.755Z",
            "checksum": "6b6154f0c49d785c4e5b90e56012aa3cd00ff1a13d77a526dd3f5945ac7e29fd"
          }
        },
        {
          "fields": {
            "PromptID": "@parent:ID",
            "ModelID": "@lookup:AI Models.Name=GPT-OSS-120B",
            "VendorID": "@lookup:MJ: AI Vendors.Name=Cerebras",
            "Priority": 10
          },
          "primaryKey": {
            "ID": "AF1AE11C-269F-45DB-B497-F501D23FD2A4"
          },
          "sync": {
            "lastModified": "2025-09-02T21:21:19.216Z",
            "checksum": "7051f42d04e2daa0f10714cebdfd0c3188fa1c4b396af82c9d8744a06ad6495b"
          }
        }
      ]
    },
    "primaryKey": {
      "ID": "5182F85B-C86F-4FCB-A38E-90687F8D0CD2"
    },
    "sync": {
      "lastModified": "2025-08-25T18:32:41.638Z",
      "checksum": "9c468a1dd402d10afe086b349a353d3d39844c0976781595de78c3d396687cb6"
    }
  },
  {
    "fields": {
      "Name": "Generate Action Code",
      "Description": "Generates TypeScript code for MemberJunction Actions based on user requirements. Supports both base actions and child actions that orchestrate parent actions",
      "TypeID": "@lookup:AI Prompt Types.Name=Chat",
      "TemplateText": "@file:templates/system/action-generation.template.md",
      "Status": "Active",
      "ResponseFormat": "JSON",
      "SelectionStrategy": "Specific",
      "PowerPreference": "Highest",
      "ParallelizationMode": "None",
      "OutputType": "object",
      "OutputExample": "",
      "ValidationBehavior": "Strict",
      "MaxRetries": 3,
      "RetryDelayMS": 1000,
      "RetryStrategy": "Fixed",
      "PromptRole": "System",
      "PromptPosition": "First",
      "CategoryID": "@lookup:AI Prompt Categories.Name=Actions&Parent=MJ: System"
    },
    "relatedEntities": {
      "MJ: AI Prompt Models": [
        {
          "fields": {
            "PromptID": "@parent:ID",
            "ModelID": "@lookup:AI Models.Name=GPT 4.1",
            "VendorID": "@lookup:MJ: AI Vendors.Name=OpenAI",
            "Priority": 1
          },
          "primaryKey": {
            "ID": "CE4822A0-CEF2-4398-8CFA-9AF4564AF0B1"
          },
          "sync": {
            "lastModified": "2025-08-12T19:54:42.766Z",
            "checksum": "6b6154f0c49d785c4e5b90e56012aa3cd00ff1a13d77a526dd3f5945ac7e29fd"
          }
        },
        {
          "fields": {
            "PromptID": "@parent:ID",
            "ModelID": "@lookup:AI Models.Name=GPT-OSS-120B",
            "VendorID": "@lookup:MJ: AI Vendors.Name=Cerebras",
            "Priority": 10
          },
          "primaryKey": {
            "ID": "1C4A581E-9564-43EE-922D-A459E7F4A147"
          },
          "sync": {
            "lastModified": "2025-09-02T21:21:19.228Z",
            "checksum": "7051f42d04e2daa0f10714cebdfd0c3188fa1c4b396af82c9d8744a06ad6495b"
          }
        }
      ]
    },
    "primaryKey": {
      "ID": "2222B834-50D9-49B2-9206-FA714FE9124A"
    },
    "sync": {
      "lastModified": "2025-08-12T19:54:42.442Z",
      "checksum": "85bd80877a06fe974c904c0b92fce16866b24ea5da20c2b643d604d04ad3f9c9"
    }
  },
  {
    "fields": {
      "Name": "Template Parameter Extraction",
      "Description": "Extracts Nunjucks variables and their types from template strings. Analyzes template content to identify all parameters used and infers their expected data types.",
      "TemplateText": "@file:templates/system/template-param-extraction.template.md",
      "TypeID": "@lookup:AI Prompt Types.Name=Chat",
      "Status": "Active",
      "ResponseFormat": "JSON",
      "SelectionStrategy": "Specific",
      "PowerPreference": "Highest",
      "ParallelizationMode": "None",
      "OutputType": "object",
      "ValidationBehavior": "Strict",
      "MaxRetries": 2,
      "RetryDelayMS": 1000,
      "RetryStrategy": "Fixed",
      "PromptRole": "System",
      "PromptPosition": "First",
      "OutputExample": "@file:output/system/template-param-extraction.example.json",
      "CategoryID": "@lookup:AI Prompt Categories.Name=MJ: System"
    },
    "relatedEntities": {
      "MJ: AI Prompt Models": [
        {
          "fields": {
            "PromptID": "@parent:ID",
            "ModelID": "@lookup:AI Models.Name=Kimi K2",
            "VendorID": "@lookup:MJ: AI Vendors.Name=Groq",
            "Priority": 1
          },
          "primaryKey": {
            "ID": "85E70E19-4C33-43E0-A150-016D122E0AA6"
          },
          "sync": {
            "lastModified": "2025-08-12T19:54:42.775Z",
            "checksum": "fe50a890cf18b87174e5be9c8078b1b46f8f60b17abab426738d72729ab42ccb"
          }
        },
        {
          "fields": {
            "PromptID": "@parent:ID",
            "ModelID": "@lookup:AI Models.Name=GPT-OSS-20B",
            "VendorID": "@lookup:MJ: AI Vendors.Name=Cerebras",
            "Priority": 10
          },
          "primaryKey": {
            "ID": "8461DF0F-6503-4B40-B08E-17DA533E1873"
          },
          "sync": {
            "lastModified": "2025-09-02T21:21:19.333Z",
            "checksum": "045275d858b91ec5a79d85acf787772953462dca85791f46e9cbd258f7dd34ce"
          }
        }
      ]
    },
    "primaryKey": {
      "ID": "C1D7FE6B-287B-4B3F-8618-4CDBCF1394BB"
    },
    "sync": {
      "lastModified": "2025-08-25T18:32:41.798Z",
      "checksum": "382e13b877d260fe0560c62d526f19c73c152f7670f757d44920698d7774fff9"
    }
  },
  {
    "fields": {
      "Name": "SQL Query Parameter Extraction",
      "Description": "Extracts Nunjucks variables and their types from Query strings",
      "TemplateText": "@file:templates/system/sql-query-param-extraction.template.md",
      "TypeID": "@lookup:AI Prompt Types.Name=Chat",
      "Status": "Active",
      "ResponseFormat": "JSON",
      "SelectionStrategy": "Specific",
      "PowerPreference": "Highest",
      "ParallelizationMode": "None",
      "OutputType": "object",
      "ValidationBehavior": "Strict",
      "MaxRetries": 2,
      "RetryDelayMS": 1000,
      "RetryStrategy": "Fixed",
      "PromptRole": "System",
      "PromptPosition": "First",
      "OutputExample": "@file:output/system/template-param-extraction.example.json",
      "CategoryID": "@lookup:AI Prompt Categories.Name=MJ: System"
    },
    "relatedEntities": {
      "MJ: AI Prompt Models": [
        {
          "fields": {
            "PromptID": "@parent:ID",
            "ModelID": "@lookup:AI Models.Name=GPT-OSS-120B",
            "VendorID": "@lookup:MJ: AI Vendors.Name=Cerebras",
            "Priority": 3
          },
          "primaryKey": {
            "ID": "DA560AA4-35DA-4EDA-81AC-A74D196E102F"
          },
          "sync": {
            "lastModified": "2025-10-04T05:46:47.547Z",
            "checksum": "2f484cacbf7dd09c5d5d85128757626fbdd971275c06c75142f6f69e5709c25b"
          }
        },
        {
          "fields": {
            "PromptID": "@parent:ID",
            "ModelID": "@lookup:AI Models.Name=GPT-OSS-120B",
            "VendorID": "@lookup:MJ: AI Vendors.Name=Groq",
            "Priority": 2
          },
          "primaryKey": {
            "ID": "042CAE39-2AEB-4957-A5B3-7182B4D1D9C4"
          },
          "sync": {
            "lastModified": "2025-10-03T18:42:52.757Z",
            "checksum": "ce3ae6748e6df3420c2e873a6efe68288d48f248d7730d0a58d2ce8cfbb83e8d"
          }
        },
        {
          "fields": {
            "PromptID": "@parent:ID",
            "ModelID": "@lookup:AI Models.Name=GPT 5-nano",
            "VendorID": "@lookup:MJ: AI Vendors.Name=OpenAI",
            "Priority": 1
          },
          "primaryKey": {
            "ID": "987933BC-9CB1-4A1F-8FCC-06950463C100"
          },
          "sync": {
            "lastModified": "2025-10-04T05:46:47.555Z",
            "checksum": "790e5d6667fc2216d3ced7d6f2ff8992314650ee4cddb9898d54c8ec9e76cb35"
          }
        }
      ]
    },
    "primaryKey": {
      "ID": "8BF32885-8504-4DAF-87AE-695E09F1BC3A"
    },
    "sync": {
      "lastModified": "2025-10-09T00:51:13.936Z",
      "checksum": "f07e8aa40d874ab3bbacd929f831f20c177c4406f442125c20e183a63010e412"
    }
  },
  {
    "fields": {
      "Name": "Sage - System Prompt",
      "Description": "System prompt for the ambient Conversation Manager agent that monitors and assists users in MemberJunction conversations.",
      "TypeID": "@lookup:AI Prompt Types.Name=Chat",
      "TemplateText": "@file:templates/sage/sage.template.md",
      "Status": "Active",
      "ResponseFormat": "JSON",
      "SelectionStrategy": "Specific",
      "PowerPreference": "Highest",
      "ParallelizationMode": "None",
      "MaxRetries": 2,
      "RetryDelayMS": 1000,
      "RetryStrategy": "Fixed",
      "PromptRole": "System",
      "PromptPosition": "First",
      "CategoryID": "@lookup:AI Prompt Categories.Name=MJ: System"
    },
    "relatedEntities": {
      "MJ: AI Prompt Models": [
        {
          "fields": {
            "PromptID": "@parent:ID",
            "ModelID": "@lookup:AI Models.Name=GPT-OSS-120B",
            "VendorID": "@lookup:MJ: AI Vendors.Name=Cerebras",
            "Priority": 3
          },
          "primaryKey": {
            "ID": "914F9304-BE04-41B7-8F63-314F595D7A2F"
          },
          "sync": {
            "lastModified": "2025-10-04T15:53:24.269Z",
            "checksum": "2f484cacbf7dd09c5d5d85128757626fbdd971275c06c75142f6f69e5709c25b"
          }
        },
        {
          "fields": {
            "PromptID": "@parent:ID",
            "ModelID": "@lookup:AI Models.Name=GPT-OSS-120B",
            "VendorID": "@lookup:MJ: AI Vendors.Name=Groq",
            "Priority": 2
          },
          "primaryKey": {
            "ID": "608B38EC-1C18-4858-9BE9-472FDED52C7A"
          },
          "sync": {
            "lastModified": "2025-10-04T15:53:24.284Z",
            "checksum": "ce3ae6748e6df3420c2e873a6efe68288d48f248d7730d0a58d2ce8cfbb83e8d"
          }
        },
        {
          "fields": {
            "PromptID": "@parent:ID",
            "ModelID": "@lookup:AI Models.Name=GPT 4.1-mini",
            "VendorID": "@lookup:MJ: AI Vendors.Name=OpenAI",
            "Priority": 1
          },
          "primaryKey": {
            "ID": "49864BAC-3207-4C62-9CF9-F12063E3F781"
          },
          "sync": {
            "lastModified": "2025-10-04T15:53:24.300Z",
            "checksum": "36b85609a1dbe4487e7f611a68fdb8d4bf5e2993b8b1e2cfe75a8185b6da6105"
          }
        }
      ]
    },
    "primaryKey": {
      "ID": "49B60EDF-8E51-4406-9471-7B95F80A6D81"
    },
    "sync": {
<<<<<<< HEAD
      "lastModified": "2025-10-29T03:11:38.137Z",
      "checksum": "2e81391db777662ceec8f0574b7165c1276c05417b8281e86db96532dcf014e2"
=======
      "lastModified": "2025-10-29T03:30:33.960Z",
      "checksum": "e00bc8d8050a14f7a96e90bf1286d78b34c0366e70b50273d47965cef53c4812"
>>>>>>> 8a12e2de
    }
  },
  {
    "fields": {
      "Name": "Name Conversation",
      "Description": "Generates a concise name and description for a conversation based on the user's first message. Returns JSON with name (3-6 words) and description (1-2 sentences).",
      "TypeID": "@lookup:AI Prompt Types.Name=Chat",
      "TemplateText": "@file:templates/sage/name-conversation.template.md",
      "Status": "Active",
      "ResponseFormat": "JSON",
      "SelectionStrategy": "Specific",
      "PowerPreference": "Lowest",
      "ParallelizationMode": "None",
      "MaxRetries": 2,
      "RetryDelayMS": 1000,
      "RetryStrategy": "Fixed",
      "PromptRole": "System",
      "PromptPosition": "First",
      "CategoryID": "@lookup:AI Prompt Categories.Name=Conversations?create&Description=Prompts for Conversation Management"
    },
    "relatedEntities": {
      "MJ: AI Prompt Models": [
        {
          "fields": {
            "PromptID": "@parent:ID",
            "ModelID": "@lookup:AI Models.Name=GPT-OSS-120B",
            "VendorID": "@lookup:MJ: AI Vendors.Name=Cerebras",
            "Priority": 3
          },
          "primaryKey": {
            "ID": "288F3119-2DBF-44EF-BD0D-A3664C39B43E"
          },
          "sync": {
            "lastModified": "2025-10-04T15:53:24.313Z",
            "checksum": "2f484cacbf7dd09c5d5d85128757626fbdd971275c06c75142f6f69e5709c25b"
          }
        },
        {
          "fields": {
            "PromptID": "@parent:ID",
            "ModelID": "@lookup:AI Models.Name=GPT-OSS-120B",
            "VendorID": "@lookup:MJ: AI Vendors.Name=Groq",
            "Priority": 2
          },
          "primaryKey": {
            "ID": "AEEE2D06-23CE-4322-A593-36F52EF28A35"
          },
          "sync": {
            "lastModified": "2025-10-04T15:53:24.328Z",
            "checksum": "ce3ae6748e6df3420c2e873a6efe68288d48f248d7730d0a58d2ce8cfbb83e8d"
          }
        },
        {
          "fields": {
            "PromptID": "@parent:ID",
            "ModelID": "@lookup:AI Models.Name=GPT 4.1-mini",
            "VendorID": "@lookup:MJ: AI Vendors.Name=OpenAI",
            "Priority": 1
          },
          "primaryKey": {
            "ID": "36FC7183-29A8-48AC-B4F4-D65A9DB911A9"
          },
          "sync": {
            "lastModified": "2025-10-04T15:53:24.362Z",
            "checksum": "36b85609a1dbe4487e7f611a68fdb8d4bf5e2993b8b1e2cfe75a8185b6da6105"
          }
        }
      ]
    },
    "primaryKey": {
      "ID": "69FFD223-C98E-4081-808E-7E1D445D2F85"
    },
    "sync": {
      "lastModified": "2025-10-22T14:52:42.824Z",
      "checksum": "21aeab08c858ec8b49d9e5c12a57c2d2ab2af6a95ab34d1177f9a5536810e661"
    }
  }
]<|MERGE_RESOLUTION|>--- conflicted
+++ resolved
@@ -1004,13 +1004,8 @@
       "ID": "49B60EDF-8E51-4406-9471-7B95F80A6D81"
     },
     "sync": {
-<<<<<<< HEAD
-      "lastModified": "2025-10-29T03:11:38.137Z",
-      "checksum": "2e81391db777662ceec8f0574b7165c1276c05417b8281e86db96532dcf014e2"
-=======
       "lastModified": "2025-10-29T03:30:33.960Z",
       "checksum": "e00bc8d8050a14f7a96e90bf1286d78b34c0366e70b50273d47965cef53c4812"
->>>>>>> 8a12e2de
     }
   },
   {
