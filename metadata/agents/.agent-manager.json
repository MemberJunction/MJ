--- conflicted
+++ resolved
@@ -618,11 +618,7 @@
       "ID": "E1691AE0-00BB-4414-A74D-F7F36D348A06"
     },
     "sync": {
-<<<<<<< HEAD
       "lastModified": "2025-10-30T02:17:33.781Z",
-=======
-      "lastModified": "2025-10-29T20:15:46.548Z",
->>>>>>> cabd8083
       "checksum": "49b96c61edeccba3966b05edf89f62ac366eab15ed38ab0bdbc7928406ec0086"
     }
   }
