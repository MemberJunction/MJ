--- conflicted
+++ resolved
@@ -235,11 +235,7 @@
             "ID": "D66B33D5-9066-4563-BF1B-88F28DFD2BCA"
           },
           "sync": {
-<<<<<<< HEAD
-            "lastModified": "2025-10-15T15:03:05.491Z",
-=======
             "lastModified": "2025-10-15T23:02:37.612Z",
->>>>>>> 23bad3a2
             "checksum": "b8078017d3b67732526530140a85c0410f1c395cd9c36a6d4bfe82bb2a6ebd11"
           }
         }
@@ -255,10 +251,6 @@
             "ID": "EC2EE264-31B8-42CE-AE9A-9177ACFC2947"
           },
           "sync": {
-<<<<<<< HEAD
-            "lastModified": "2025-10-15T15:03:05.510Z",
-            "checksum": "fcde5d995f0d27d73dc9a26b97ab447c2e838cc334af18c70b6baea61f951032"
-=======
             "lastModified": "2025-10-15T23:02:37.578Z",
             "checksum": "11fff3ace1b1d86aac807304b00e2ec209b8f0370729b26424a66506a195f6de"
           }
@@ -289,7 +281,6 @@
           "sync": {
             "lastModified": "2025-10-15T23:02:37.597Z",
             "checksum": "9343555774291c901466c9a1b3926d6635fd064760a4a62a49acd175029944d7"
->>>>>>> 23bad3a2
           }
         }
       ]
@@ -298,13 +289,8 @@
       "ID": "E614D2BF-7C52-4A71-B90A-8C8DBB55BCFB"
     },
     "sync": {
-<<<<<<< HEAD
-      "lastModified": "2025-10-15T15:03:05.436Z",
-      "checksum": "7ebbfa86f0b91290121421cf82e5b4c1922851876acce3b03e46d9174c838749"
-=======
       "lastModified": "2025-10-15T23:02:37.280Z",
       "checksum": "d5c7b0cb08060c496e28d9416ab4a7518dda8d3f678da504aa6f0f0839cebc3a"
->>>>>>> 23bad3a2
     }
   }
 ]