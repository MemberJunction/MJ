--- conflicted
+++ resolved
@@ -6,13 +6,8 @@
     "packages/*",
     "packages/AI/*",
     "packages/Angular/*",
-<<<<<<< HEAD
-    "packages/Angular/Generic/*",
-    "packages/Angular/Explorer/*",
-=======
     "packages/Angular/Explorer/*",
     "packages/Angular/Generic/*",
->>>>>>> 45d0fda1
     "packages/AngularElements/*"
   ],
   "scripts": {
