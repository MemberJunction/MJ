{
  "name": "memberjunction-workspace",
  "version": "1.0.10",
  "license": "ISC",
  "workspaces": [
    "packages/*",
    "packages/AI/*",
    "packages/Angular/*",
    "packages/AngularElements/*"
  ],
  "scripts": {
<<<<<<< HEAD
    "build": "turbo build --filter=!mj_explorer",
=======
    "build": "turbo build --filter='!mj_*'",
    "watch": "turbo watch --filter='!mj_*'",
>>>>>>> ad0896e4
    "start": "turbo start --filter=mj_explorer --filter=mj_api",
    "docs": "typedoc",
    "change": "beachball change",
    "checkchange": "beachball check --verbose",
    "release": "beachball publish --access public"
  },
  "repository": "https://github.com/MemberJunction/MJ.git",
  "dependencies": {
    "archiver": "^7.0.0"
  },
  "devDependencies": {
    "beachball": "^2.43.0",
    "turbo": "^1.12.5",
    "typedoc": "^0.25.12",
    "typedoc-plugin-missing-exports": "^2.2.0"
  }
}<|MERGE_RESOLUTION|>--- conflicted
+++ resolved
@@ -9,12 +9,8 @@
     "packages/AngularElements/*"
   ],
   "scripts": {
-<<<<<<< HEAD
-    "build": "turbo build --filter=!mj_explorer",
-=======
     "build": "turbo build --filter='!mj_*'",
     "watch": "turbo watch --filter='!mj_*'",
->>>>>>> ad0896e4
     "start": "turbo start --filter=mj_explorer --filter=mj_api",
     "docs": "typedoc",
     "change": "beachball change",
