--In the Entities table, Set AllowCreateAPI to 1 for a few integration related Entities
<<<<<<< HEAD
UPDATE ${flyway:defaultSchema}.Entity
SET AllowCreateAPI = 1
WHERE ID IN (
	Select ID from ${flyway:defaultSchema}.vwEntities
	WHERE Name = 'Company Integration Runs'
	OR Name = 'Company Integration Run Details'
	OR Name = 'Company Integration Run API Logs'
	OR Name = 'Error Logs'
	)
=======
UPDATE [${flyway:defaultSchema}].[Entity]
SET AllowCreateAPI = 1
WHERE ID IN (
--Company Integration Runs
'ED238F34-2837-EF11-86D4-6045BDEE16E6', 
--Company Integration Run Details
'E6238F34-2837-EF11-86D4-6045BDEE16E6',
--Company Integration Run API Logs
'E5238F34-2837-EF11-86D4-6045BDEE16E6',
--Error Logs
'E7238F34-2837-EF11-86D4-6045BDEE16E6'
)
>>>>>>> 9974b10d
<|MERGE_RESOLUTION|>--- conflicted
+++ resolved
@@ -1,25 +1,13 @@
 --In the Entities table, Set AllowCreateAPI to 1 for a few integration related Entities
-<<<<<<< HEAD
-UPDATE ${flyway:defaultSchema}.Entity
-SET AllowCreateAPI = 1
-WHERE ID IN (
-	Select ID from ${flyway:defaultSchema}.vwEntities
-	WHERE Name = 'Company Integration Runs'
-	OR Name = 'Company Integration Run Details'
-	OR Name = 'Company Integration Run API Logs'
-	OR Name = 'Error Logs'
-	)
-=======
 UPDATE [${flyway:defaultSchema}].[Entity]
 SET AllowCreateAPI = 1
 WHERE ID IN (
 --Company Integration Runs
-'ED238F34-2837-EF11-86D4-6045BDEE16E6', 
+'ED238F34-2837-EF11-86D4-6045BDEE16E6',
 --Company Integration Run Details
 'E6238F34-2837-EF11-86D4-6045BDEE16E6',
 --Company Integration Run API Logs
 'E5238F34-2837-EF11-86D4-6045BDEE16E6',
 --Error Logs
 'E7238F34-2837-EF11-86D4-6045BDEE16E6'
-)
->>>>>>> 9974b10d
+)