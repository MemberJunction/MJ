{
  "name": "@memberjunction/storage",
<<<<<<< HEAD
  "version": "1.7.1",
  "repository": "github:MemberJunction/MJ",
=======
  "version": "1.8.1",
>>>>>>> 4396a670
  "description": "This library provides a set of objects that handle the interface between the server-side API and various cloud storage providers.",
  "main": "dist/index.js",
  "types": "dist/index.d.ts",
  "files": [
    "/dist"
  ],
  "scripts": {
    "start": "ts-node-dev src/index.ts",
    "build": "tsc",
    "watch": "tsc -w",
    "test": "echo \"Error: no test specified\" && exit 1"
  },
  "author": "MemberJunction.com",
  "license": "ISC",
  "devDependencies": {
    "ts-node-dev": "^2.0.0",
    "typescript": "^5.4.5"
  },
  "dependencies": {
    "@aws-sdk/client-s3": "^3.537.0",
    "@aws-sdk/s3-request-presigner": "^3.537.0",
    "@azure/identity": "^4.0.1",
    "@azure/storage-blob": "^12.17.0",
    "@google-cloud/storage": "^7.9.0",
    "@memberjunction/core": "1.8.1",
    "@memberjunction/core-entities": "1.8.1",
    "@memberjunction/global": "1.8.1",
    "env-var": "^7.4.1",
    "mime-types": "^2.1.35"
  }
}<|MERGE_RESOLUTION|>--- conflicted
+++ resolved
@@ -1,11 +1,6 @@
 {
   "name": "@memberjunction/storage",
-<<<<<<< HEAD
-  "version": "1.7.1",
-  "repository": "github:MemberJunction/MJ",
-=======
   "version": "1.8.1",
->>>>>>> 4396a670
   "description": "This library provides a set of objects that handle the interface between the server-side API and various cloud storage providers.",
   "main": "dist/index.js",
   "types": "dist/index.d.ts",
