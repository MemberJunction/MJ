{
  "name": "@memberjunction/actions",
  "version": "2.52.0",
  "description": "Main library for MemberJunction Actions. This library is only intended to be imported on the server side.",
  "main": "dist/index.js",
  "types": "dist/index.d.ts",
  "files": [
    "/dist"
  ],
  "scripts": {
    "start": "ts-node-dev src/index.ts",
    "build": "tsc",
    "test": "echo \"Error: no test specified\" && exit 1"
  },
  "author": "MemberJunction.com",
  "license": "ISC",
  "devDependencies": {
    "ts-node-dev": "^2.0.0",
    "typescript": "^5.4.5"
  },
  "dependencies": {
<<<<<<< HEAD
    "@memberjunction/global": "2.51.0",
    "@memberjunction/core": "2.51.0",
    "@memberjunction/actions-base": "2.51.0",
    "@memberjunction/core-entities": "2.51.0",
    "@memberjunction/ai": "2.51.0",
    "@memberjunction/ai-prompts": "2.51.0",
    "@memberjunction/aiengine": "2.51.0",
    "@memberjunction/doc-utils": "2.51.0"
=======
    "@memberjunction/global": "2.52.0",
    "@memberjunction/core": "2.52.0",
    "@memberjunction/actions-base": "2.52.0",
    "@memberjunction/core-entities": "2.52.0",
    "@memberjunction/ai": "2.52.0",
    "@memberjunction/aiengine": "2.52.0",
    "@memberjunction/doc-utils": "2.52.0"
>>>>>>> 4cd8303b
  }
}<|MERGE_RESOLUTION|>--- conflicted
+++ resolved
@@ -19,23 +19,13 @@
     "typescript": "^5.4.5"
   },
   "dependencies": {
-<<<<<<< HEAD
-    "@memberjunction/global": "2.51.0",
-    "@memberjunction/core": "2.51.0",
-    "@memberjunction/actions-base": "2.51.0",
-    "@memberjunction/core-entities": "2.51.0",
-    "@memberjunction/ai": "2.51.0",
-    "@memberjunction/ai-prompts": "2.51.0",
-    "@memberjunction/aiengine": "2.51.0",
-    "@memberjunction/doc-utils": "2.51.0"
-=======
     "@memberjunction/global": "2.52.0",
     "@memberjunction/core": "2.52.0",
     "@memberjunction/actions-base": "2.52.0",
     "@memberjunction/core-entities": "2.52.0",
     "@memberjunction/ai": "2.52.0",
     "@memberjunction/aiengine": "2.52.0",
+    "@memberjunction/ai-prompts": "2.52.0",
     "@memberjunction/doc-utils": "2.52.0"
->>>>>>> 4cd8303b
   }
 }