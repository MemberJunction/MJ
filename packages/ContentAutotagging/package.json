{
  "name": "@memberjunction/content-autotagging",
  "version": "2.99.0",
  "description": "MemberJunction Content Autotagging Application",
  "main": "dist/src/index.js",
  "types": "dist/src/index.d.ts",
  "files": [
    "/dist"
  ],
  "scripts": {
    "start": "ts-node src/index.ts",
    "build": "tsc --build",
    "test": "echo \"Error: no test specified\" && exit 1"
  },
  "author": "MemberJunction.com",
  "license": "ISC",
  "dependencies": {
<<<<<<< HEAD
    "@memberjunction/ai": "2.82.0",
    "@memberjunction/ai-gemini": "2.82.0",
    "@memberjunction/aiengine": "2.82.0",
    "@memberjunction/core": "2.82.0",
    "@memberjunction/core-entities": "2.82.0",
    "@memberjunction/global": "2.82.0",
=======
    "@memberjunction/ai": "2.99.0",
    "@memberjunction/aiengine": "2.99.0",
    "@memberjunction/core": "2.99.0",
    "@memberjunction/core-entities": "2.99.0",
    "@memberjunction/global": "2.99.0",
>>>>>>> 5909022c
    "axios": "^1.7.2",
    "cheerio": "^1.0.0-rc.12",
    "crypto": "^1.0.1",
    "date-fns": "^3.6.0",
    "date-fns-tz": "^3.1.3",
    "dotenv": "^16.4.5",
    "officeparser": "^4.1.1",
    "openai": "^4.51.0",
    "pdf-parse": "^1.1.1",
    "pdf2pic": "^3.2.0",
    "rss-parser": "^3.13.0",
    "rxjs": "~7.8.0",
    "tslib": "^2.3.0",
    "xml2js": "^0.6.2",
    "xlsx": "^0.18.5"
  },
  "devDependencies": {
    "@types/express": "^4.17.17",
    "@types/node": "^18.18.0",
    "@types/pdf-parse": "^1.1.4",
    "ts-node-dev": "^2.0.0",
    "typescript": "^5.4.5"
  },
  "keywords": []
}<|MERGE_RESOLUTION|>--- conflicted
+++ resolved
@@ -15,20 +15,11 @@
   "author": "MemberJunction.com",
   "license": "ISC",
   "dependencies": {
-<<<<<<< HEAD
-    "@memberjunction/ai": "2.82.0",
-    "@memberjunction/ai-gemini": "2.82.0",
-    "@memberjunction/aiengine": "2.82.0",
-    "@memberjunction/core": "2.82.0",
-    "@memberjunction/core-entities": "2.82.0",
-    "@memberjunction/global": "2.82.0",
-=======
     "@memberjunction/ai": "2.99.0",
     "@memberjunction/aiengine": "2.99.0",
     "@memberjunction/core": "2.99.0",
     "@memberjunction/core-entities": "2.99.0",
     "@memberjunction/global": "2.99.0",
->>>>>>> 5909022c
     "axios": "^1.7.2",
     "cheerio": "^1.0.0-rc.12",
     "crypto": "^1.0.1",
