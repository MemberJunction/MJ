{
  "name": "@memberjunction/ng-user-view-grid",
<<<<<<< HEAD
  "version": "1.7.1",
  "repository": "github:MemberJunction/MJ",
=======
  "version": "1.8.1",
>>>>>>> 4396a670
  "description": "MemberJunction: Angular Grid to display dynamic and saved user views for any entity in MemberJunction.",
  "main": "./dist/public-api.js",
  "typings": "./dist/public-api.d.ts",
  "files": [
    "/dist"
  ],
  "scripts": {
    "test": "echo \"Error: no test specified\" && exit 1",
    "build": "ngc"
  },
  "keywords": [],
  "author": "",
  "license": "ISC",
  "devDependencies": {
    "@angular/compiler": "18.0.2",
    "@angular/compiler-cli": "18.0.2"
  },
  "peerDependencies": {
    "@angular/common": "18.0.2",
    "@angular/core": "18.0.2",
    "@angular/forms": "18.0.2",
    "@angular/router": "18.0.2"
  },
  "dependencies": {
    "@memberjunction/core-entities": "1.8.1",
    "@memberjunction/global": "1.8.1",
    "@memberjunction/core": "1.8.1",
    "@memberjunction/ng-shared": "1.8.1",
    "@memberjunction/ng-entity-form-dialog": "1.8.1",
    "@memberjunction/ng-compare-records": "1.8.1",
    "@memberjunction/ng-container-directives": "1.8.1",
    "@memberjunction/entity-communications-client": "1.8.1",
    "@memberjunction/ng-entity-communications": "1.8.1",
    "@memberjunction/ng-base-types": "1.8.1",
    "@progress/kendo-angular-grid": "16.2.0",
    "@progress/kendo-angular-layout": "16.2.0",
    "@progress/kendo-angular-inputs": "16.2.0",
    "@progress/kendo-angular-buttons": "16.2.0",
    "tslib": "^2.3.0"
  },
  "sideEffects": false
}<|MERGE_RESOLUTION|>--- conflicted
+++ resolved
@@ -1,11 +1,6 @@
 {
   "name": "@memberjunction/ng-user-view-grid",
-<<<<<<< HEAD
-  "version": "1.7.1",
-  "repository": "github:MemberJunction/MJ",
-=======
   "version": "1.8.1",
->>>>>>> 4396a670
   "description": "MemberJunction: Angular Grid to display dynamic and saved user views for any entity in MemberJunction.",
   "main": "./dist/public-api.js",
   "typings": "./dist/public-api.d.ts",
