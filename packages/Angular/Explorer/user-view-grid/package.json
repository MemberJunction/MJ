--- conflicted
+++ resolved
@@ -25,18 +25,6 @@
     "@angular/router": "18.0.2"
   },
   "dependencies": {
-<<<<<<< HEAD
-    "@memberjunction/core-entities": "1.5.2",
-    "@memberjunction/global": "1.5.2",
-    "@memberjunction/core": "1.5.2",
-    "@memberjunction/ng-shared": "1.5.2",
-    "@memberjunction/ng-entity-form-dialog": "1.5.2",
-    "@memberjunction/ng-compare-records": "1.5.2",
-    "@memberjunction/ng-container-directives": "1.5.2",
-    "@memberjunction/communications-types": "1.5.2",
-    "@memberjunction/entity-communications-client": "1.5.2",
-    "@memberjunction/templates-base-types": "1.5.2",
-=======
     "@memberjunction/core-entities": "1.5.3",
     "@memberjunction/global": "1.5.3",
     "@memberjunction/core": "1.5.3",
@@ -45,7 +33,6 @@
     "@memberjunction/ng-compare-records": "1.5.3",
     "@memberjunction/ng-container-directives": "1.5.3",
     "@memberjunction/entity-communications-client": "1.5.3",
->>>>>>> 464e1bc9
     "@progress/kendo-angular-grid": "16.2.0",
     "@progress/kendo-angular-layout": "16.2.0",
     "@progress/kendo-angular-inputs": "16.2.0",
