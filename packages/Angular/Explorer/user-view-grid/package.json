{
  "name": "@memberjunction/ng-user-view-grid",
  "version": "2.8.0",
  "description": "MemberJunction: Angular Grid to display dynamic and saved user views for any entity in MemberJunction.",
  "main": "./dist/public-api.js",
  "typings": "./dist/public-api.d.ts",
  "files": [
    "/dist"
  ],
  "scripts": {
    "test": "echo \"Error: no test specified\" && exit 1",
    "build": "ngc"
  },
  "keywords": [],
  "author": "",
  "license": "ISC",
  "devDependencies": {
    "@angular/compiler": "18.0.2",
    "@angular/compiler-cli": "18.0.2"
  },
  "peerDependencies": {
    "@angular/common": "18.0.2",
    "@angular/core": "18.0.2",
    "@angular/forms": "18.0.2",
    "@angular/router": "18.0.2"
  },
  "dependencies": {
<<<<<<< HEAD
    "@memberjunction/core-entities": "2.7.1",
    "@memberjunction/global": "2.7.1",
    "@memberjunction/core": "2.7.1",
    "@memberjunction/ng-shared": "2.7.1",
    "@memberjunction/ng-entity-form-dialog": "2.7.1",
    "@memberjunction/ng-compare-records": "2.7.1",
    "@memberjunction/ng-container-directives": "2.7.1",
    "@memberjunction/entity-communications-client": "2.7.1",
    "@memberjunction/communication-types": "2.7.1",
    "@memberjunction/templates-base-types": "2.7.1",
    "@memberjunction/ng-entity-communications": "2.7.1",
    "@memberjunction/ng-base-types": "2.7.1",
    "@memberjunction/ng-resource-permissions": "2.7.1",
=======
    "@memberjunction/core-entities": "2.8.0",
    "@memberjunction/global": "2.8.0",
    "@memberjunction/core": "2.8.0",
    "@memberjunction/ng-shared": "2.8.0",
    "@memberjunction/ng-entity-form-dialog": "2.8.0",
    "@memberjunction/ng-compare-records": "2.8.0",
    "@memberjunction/ng-container-directives": "2.8.0",
    "@memberjunction/entity-communications-client": "2.8.0",
    "@memberjunction/communication-types": "2.8.0",
    "@memberjunction/templates-base-types": "2.8.0",
    "@memberjunction/ng-entity-communications": "2.8.0",
    "@memberjunction/ng-base-types": "2.8.0",
>>>>>>> 3aaae355
    "@progress/kendo-angular-grid": "16.2.0",
    "@progress/kendo-angular-layout": "16.2.0",
    "@progress/kendo-angular-inputs": "16.2.0",
    "@progress/kendo-angular-buttons": "16.2.0",
    "tslib": "^2.3.0"
  },
  "sideEffects": false
}<|MERGE_RESOLUTION|>--- conflicted
+++ resolved
@@ -25,21 +25,6 @@
     "@angular/router": "18.0.2"
   },
   "dependencies": {
-<<<<<<< HEAD
-    "@memberjunction/core-entities": "2.7.1",
-    "@memberjunction/global": "2.7.1",
-    "@memberjunction/core": "2.7.1",
-    "@memberjunction/ng-shared": "2.7.1",
-    "@memberjunction/ng-entity-form-dialog": "2.7.1",
-    "@memberjunction/ng-compare-records": "2.7.1",
-    "@memberjunction/ng-container-directives": "2.7.1",
-    "@memberjunction/entity-communications-client": "2.7.1",
-    "@memberjunction/communication-types": "2.7.1",
-    "@memberjunction/templates-base-types": "2.7.1",
-    "@memberjunction/ng-entity-communications": "2.7.1",
-    "@memberjunction/ng-base-types": "2.7.1",
-    "@memberjunction/ng-resource-permissions": "2.7.1",
-=======
     "@memberjunction/core-entities": "2.8.0",
     "@memberjunction/global": "2.8.0",
     "@memberjunction/core": "2.8.0",
@@ -52,7 +37,6 @@
     "@memberjunction/templates-base-types": "2.8.0",
     "@memberjunction/ng-entity-communications": "2.8.0",
     "@memberjunction/ng-base-types": "2.8.0",
->>>>>>> 3aaae355
     "@progress/kendo-angular-grid": "16.2.0",
     "@progress/kendo-angular-layout": "16.2.0",
     "@progress/kendo-angular-inputs": "16.2.0",
