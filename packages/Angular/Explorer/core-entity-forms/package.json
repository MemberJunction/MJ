--- conflicted
+++ resolved
@@ -24,19 +24,6 @@
     "@angular/forms": "18.0.2"
   },
   "dependencies": {
-<<<<<<< HEAD
-    "@memberjunction/core": "2.42.1",
-    "@memberjunction/core-entities": "2.42.1",
-    "@memberjunction/templates-base-types": "2.42.1",
-    "@memberjunction/ng-explorer-core": "2.42.1",
-    "@memberjunction/ng-base-forms": "2.42.1",
-    "@memberjunction/ng-form-toolbar": "2.42.1",
-    "@memberjunction/ng-tabstrip": "2.42.1",
-    "@memberjunction/ng-container-directives": "2.42.1",
-    "@memberjunction/ng-code-editor": "2.42.1",
-    "@memberjunction/ng-timeline": "2.42.1",
-    "@memberjunction/ng-join-grid": "2.42.1",    
-=======
     "@memberjunction/core": "2.43.0",
     "@memberjunction/core-entities": "2.43.0",
     "@memberjunction/ng-explorer-core": "2.43.0",
@@ -47,7 +34,6 @@
     "@memberjunction/ng-code-editor": "2.43.0",
     "@memberjunction/ng-timeline": "2.43.0",
     "@memberjunction/ng-join-grid": "2.43.0",
->>>>>>> 3795ad39
     "@progress/kendo-angular-grid": "16.2.0",
     "@progress/kendo-angular-dropdowns": "16.2.0",
     "tslib": "^2.3.0"
