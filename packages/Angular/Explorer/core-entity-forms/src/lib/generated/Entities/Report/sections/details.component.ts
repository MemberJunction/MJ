import { Component, Input } from '@angular/core';
import { RegisterClass } from '@memberjunction/global';
import { BaseFormSectionComponent } from '@memberjunction/ng-base-forms';
import { ReportEntity } from '@memberjunction/core-entities';

@RegisterClass(BaseFormSectionComponent, 'Reports.details') // Tell MemberJunction about this class 
@Component({
    selector: 'gen-report-form-details',
    styleUrls: ['../../../../../shared/form-styles.css'],
    template: `<div *ngIf="this.record">
    <div class="record-form">
        <mj-form-field 
            [record]="record"
            [ShowLabel]="true"
            FieldName="Name"
            Type="textarea"
            [EditMode]="EditMode"
        ></mj-form-field>
        <mj-form-field 
            [record]="record"
            [ShowLabel]="true"
            FieldName="Description"
            Type="textarea"
            [EditMode]="EditMode"
        ></mj-form-field>
        <mj-form-field 
            [record]="record"
            [ShowLabel]="true"
            FieldName="CategoryID"
            Type="textbox"
            [EditMode]="EditMode"
            LinkType="Record"
            LinkComponentType="Search"
        ></mj-form-field>
        <mj-form-field 
            [record]="record"
            [ShowLabel]="true"
            FieldName="UserID"
            Type="textbox"
            [EditMode]="EditMode"
            LinkType="Record"
            LinkComponentType="Search"
        ></mj-form-field>
        <mj-form-field 
            [record]="record"
            [ShowLabel]="true"
            FieldName="SharingScope"
            Type="dropdownlist"
            [EditMode]="EditMode"
        ></mj-form-field>
        <mj-form-field 
            [record]="record"
            [ShowLabel]="true"
            FieldName="ConversationID"
            Type="textbox"
            [EditMode]="EditMode"
            LinkType="Record"
            LinkComponentType="Search"
        ></mj-form-field>
        <mj-form-field 
            [record]="record"
            [ShowLabel]="true"
            FieldName="ConversationDetailID"
            Type="textbox"
            [EditMode]="EditMode"
            LinkType="Record"
            LinkComponentType="Search"
        ></mj-form-field>
        <mj-form-field 
            [record]="record"
            [ShowLabel]="true"
            FieldName="DataContextID"
            Type="textbox"
            [EditMode]="EditMode"
            LinkType="Record"
            LinkComponentType="Search"
        ></mj-form-field>
        <mj-form-field 
            [record]="record"
            [ShowLabel]="true"
            FieldName="Configuration"
            Type="textarea"
            [EditMode]="EditMode"
        ></mj-form-field>
        <mj-form-field 
            [record]="record"
            [ShowLabel]="true"
            FieldName="OutputTriggerTypeID"
            Type="textbox"
            [EditMode]="EditMode"
            LinkType="Record"
            LinkComponentType="Search"
        ></mj-form-field>
        <mj-form-field 
            [record]="record"
            [ShowLabel]="true"
            FieldName="OutputFormatTypeID"
            Type="textbox"
            [EditMode]="EditMode"
            LinkType="Record"
            LinkComponentType="Search"
        ></mj-form-field>
        <mj-form-field 
            [record]="record"
            [ShowLabel]="true"
            FieldName="OutputDeliveryTypeID"
            Type="textbox"
            [EditMode]="EditMode"
            LinkType="Record"
            LinkComponentType="Search"
        ></mj-form-field>
        <mj-form-field 
            [record]="record"
            [ShowLabel]="true"
            FieldName="OutputFrequency"
            Type="textbox"
            [EditMode]="EditMode"
        ></mj-form-field>
        <mj-form-field 
            [record]="record"
            [ShowLabel]="true"
            FieldName="OutputTargetEmail"
            Type="textarea"
            [EditMode]="EditMode"
        ></mj-form-field>
        <mj-form-field 
            [record]="record"
            [ShowLabel]="true"
            FieldName="OutputWorkflowID"
            Type="textbox"
            [EditMode]="EditMode"
            LinkType="Record"
            LinkComponentType="Search"
        ></mj-form-field>
        <mj-form-field 
            [record]="record"
            [ShowLabel]="true"
            FieldName="__mj_CreatedAt"
            Type="textbox"
            [EditMode]="EditMode"
        ></mj-form-field>
        <mj-form-field 
            [record]="record"
            [ShowLabel]="true"
            FieldName="__mj_UpdatedAt"
            Type="textbox"
            [EditMode]="EditMode"
        ></mj-form-field>
        <mj-form-field 
            [record]="record"
            [ShowLabel]="true"
<<<<<<< HEAD
=======
            FieldName="Thumbnail"
            Type="textarea"
            [EditMode]="EditMode"
        ></mj-form-field>
        <mj-form-field 
            [record]="record"
            [ShowLabel]="true"
            FieldName="EnvironmentID"
            Type="textbox"
            [EditMode]="EditMode"
            LinkType="Record"
            LinkComponentType="Search"
        ></mj-form-field>
        <mj-form-field 
            [record]="record"
            [ShowLabel]="true"
>>>>>>> 642befd1
            FieldName="Category"
            Type="textbox"
            [EditMode]="EditMode"
        ></mj-form-field>
        <mj-form-field 
            [record]="record"
            [ShowLabel]="true"
            FieldName="User"
            Type="textbox"
            [EditMode]="EditMode"
        ></mj-form-field>
        <mj-form-field 
            [record]="record"
            [ShowLabel]="true"
            FieldName="Conversation"
            Type="textbox"
            [EditMode]="EditMode"
        ></mj-form-field>
        <mj-form-field 
            [record]="record"
            [ShowLabel]="true"
            FieldName="DataContext"
            Type="textbox"
            [EditMode]="EditMode"
        ></mj-form-field>
        <mj-form-field 
            [record]="record"
            [ShowLabel]="true"
            FieldName="OutputTriggerType"
            Type="textbox"
            [EditMode]="EditMode"
        ></mj-form-field>
        <mj-form-field 
            [record]="record"
            [ShowLabel]="true"
            FieldName="OutputFormatType"
            Type="textbox"
            [EditMode]="EditMode"
        ></mj-form-field>
        <mj-form-field 
            [record]="record"
            [ShowLabel]="true"
            FieldName="OutputDeliveryType"
            Type="textbox"
            [EditMode]="EditMode"
        ></mj-form-field>
        <mj-form-field 
            [record]="record"
            [ShowLabel]="true"
            FieldName="OutputWorkflow"
            Type="textbox"
            [EditMode]="EditMode"
        ></mj-form-field>
        <mj-form-field 
            [record]="record"
            [ShowLabel]="true"
            FieldName="Environment"
            Type="textbox"
            [EditMode]="EditMode"
        ></mj-form-field>

    </div>
</div>
    `
})
export class ReportDetailsComponent extends BaseFormSectionComponent {
    @Input() override record!: ReportEntity;
    @Input() override EditMode: boolean = false;
}

export function LoadReportDetailsComponent() {
    // does nothing, but called in order to prevent tree-shaking from eliminating this component from the build
}
      <|MERGE_RESOLUTION|>--- conflicted
+++ resolved
@@ -149,8 +149,6 @@
         <mj-form-field 
             [record]="record"
             [ShowLabel]="true"
-<<<<<<< HEAD
-=======
             FieldName="Thumbnail"
             Type="textarea"
             [EditMode]="EditMode"
@@ -167,7 +165,6 @@
         <mj-form-field 
             [record]="record"
             [ShowLabel]="true"
->>>>>>> 642befd1
             FieldName="Category"
             Type="textbox"
             [EditMode]="EditMode"
