<div class="record-form-container">
    <form *ngIf="record" class="record-form" #form="ngForm">
        <mj-form-toolbar [form]="this"></mj-form-toolbar>

<<<<<<< HEAD
                <mj-tabstrip (TabSelected)="onTabSelect($event)"  (ResizeContainer)="InvokeManualResize()">
                    
                    <mj-tab Name="Details">
                        Details
                    </mj-tab>
                    <mj-tab-body>
                        <mj-form-section 
                            Entity="MJ: Environments" 
                            Section="details" 
                            [record]="record" 
                            [EditMode]="this.EditMode">
                        </mj-form-section>
                    </mj-tab-body>
                    
                    <mj-tab Name="MJ: Collections" [Visible]="record.IsSaved"> 
                        MJ: Collections
                    </mj-tab>
                    <mj-tab-body>
                        <mj-user-view-grid 
                            [Params]="BuildRelationshipViewParamsByEntityName('MJ: Collections','EnvironmentID')"  
                            [NewRecordValues]="NewRecordValues('MJ: Collections')"
                            [AllowLoad]="IsCurrentTab('MJ: Collections')"  
                            [EditMode]="GridEditMode()"  
                            >
                        </mj-user-view-grid>                    
                    </mj-tab-body>

                    <mj-tab Name="MJ: Projects" [Visible]="record.IsSaved"> 
                        MJ: Projects
                    </mj-tab>
                    <mj-tab-body>
                        <mj-user-view-grid 
                            [Params]="BuildRelationshipViewParamsByEntityName('MJ: Projects','EnvironmentID')"  
                            [NewRecordValues]="NewRecordValues('MJ: Projects')"
                            [AllowLoad]="IsCurrentTab('MJ: Projects')"  
                            [EditMode]="GridEditMode()"  
                            >
                        </mj-user-view-grid>                    
                    </mj-tab-body>
=======
        <div class="form-section-controls">
            <div class="control-group">
                <button (click)="expandAllSections()" title="Expand all sections">
                    <i class="fa fa-expand-alt"></i>Expand All
                </button>
                <button (click)="collapseAllSections()" title="Collapse all sections">
                    <i class="fa fa-compress-alt"></i>Collapse All
                </button>
            </div>
            <input type="text"
                   class="section-search"
                   placeholder="Search sections..."
                   (input)="filterSections($event)"
                   #sectionSearch>
            <span class="section-count">
                <span class="section-count-badge">{{getExpandedCount()}}</span> of 11 expanded
            </span>
        </div>
        <div class="form-panels-container">
<!-- Technical Metadata Section -->
        <div class="form-card collapsible-card" data-section-name="technical metadata" data-field-names="">
            <div class="collapsible-header" (click)="toggleSection('technicalMetadata')" role="button" tabindex="0">
                <div class="collapsible-title">
                    <i class="fa fa-cog"></i>
                    <h3><span class="section-name">Technical Metadata</span></h3>
                </div>
                <div class="collapse-icon">
                    <i [class]="sectionsExpanded.technicalMetadata ? 'fa fa-chevron-up' : 'fa fa-chevron-down'"></i>
                </div>
            </div>
            <div class="collapsible-body" [class.collapsed]="!sectionsExpanded.technicalMetadata">
                <div class="form-body">

                </div>
            </div>
        </div>
>>>>>>> 83d5ade8

        <!-- Environment Definition Section -->
        <div class="form-card collapsible-card" data-section-name="environment definition" data-field-names="name description isdefault is default">
            <div class="collapsible-header" (click)="toggleSection('environmentDefinition')" role="button" tabindex="0">
                <div class="collapsible-title">
                    <i class="fa fa-cubes"></i>
                    <h3><span class="section-name">Environment Definition</span></h3>
                </div>
                <div class="collapse-icon">
                    <i [class]="sectionsExpanded.environmentDefinition ? 'fa fa-chevron-up' : 'fa fa-chevron-down'"></i>
                </div>
            </div>
            <div class="collapsible-body" [class.collapsed]="!sectionsExpanded.environmentDefinition">
                <div class="form-body">
        <mj-form-field 
            [record]="record"
            [ShowLabel]="true"
            FieldName="Name"
            Type="textarea"
            [EditMode]="EditMode"
        ></mj-form-field>
        <mj-form-field 
            [record]="record"
            [ShowLabel]="true"
            FieldName="Description"
            Type="textarea"
            [EditMode]="EditMode"
        ></mj-form-field>
        <mj-form-field 
            [record]="record"
            [ShowLabel]="true"
            FieldName="IsDefault"
            Type="checkbox"
            [EditMode]="EditMode"
        ></mj-form-field>

<<<<<<< HEAD
                    <mj-tab Name="Dashboards" [Visible]="record.IsSaved"> 
                        <span class="fa-solid fa-table-columns tab-header-icon"></span>Dashboards
                    </mj-tab>
                    <mj-tab-body>
                        <mj-user-view-grid 
                            [Params]="BuildRelationshipViewParamsByEntityName('Dashboards','EnvironmentID')"  
                            [NewRecordValues]="NewRecordValues('Dashboards')"
                            [AllowLoad]="IsCurrentTab('Dashboards')"  
                            [EditMode]="GridEditMode()"  
                            >
                        </mj-user-view-grid>                    
                    </mj-tab-body>

                    <mj-tab Name="MJ: Tasks" [Visible]="record.IsSaved"> 
                        MJ: Tasks
                    </mj-tab>
                    <mj-tab-body>
                        <mj-user-view-grid 
                            [Params]="BuildRelationshipViewParamsByEntityName('MJ: Tasks','EnvironmentID')"  
                            [NewRecordValues]="NewRecordValues('MJ: Tasks')"
                            [AllowLoad]="IsCurrentTab('MJ: Tasks')"  
                            [EditMode]="GridEditMode()"  
                            >
                        </mj-user-view-grid>                    
                    </mj-tab-body>
=======
                </div>
            </div>
        </div>

        <!-- Environment Settings Section -->
        <div class="form-card collapsible-card" data-section-name="environment settings" data-field-names="settings">
            <div class="collapsible-header" (click)="toggleSection('environmentSettings')" role="button" tabindex="0">
                <div class="collapsible-title">
                    <i class="fa fa-sliders-h"></i>
                    <h3><span class="section-name">Environment Settings</span></h3>
                </div>
                <div class="collapse-icon">
                    <i [class]="sectionsExpanded.environmentSettings ? 'fa fa-chevron-up' : 'fa fa-chevron-down'"></i>
                </div>
            </div>
            <div class="collapsible-body" [class.collapsed]="!sectionsExpanded.environmentSettings">
                <div class="form-body">
        <mj-form-field 
            [record]="record"
            [ShowLabel]="false"
            FieldName="Settings"
            Type="textarea"
            [EditMode]="EditMode"
        ></mj-form-field>
>>>>>>> 83d5ade8

                </div>
            </div>
        </div>

        <!-- System Metadata Section -->
        <div class="form-card collapsible-card" data-section-name="system metadata" data-field-names="__mj_createdat created at __mj_updatedat updated at">
            <div class="collapsible-header" (click)="toggleSection('systemMetadata')" role="button" tabindex="0">
                <div class="collapsible-title">
                    <i class="fa fa-cog"></i>
                    <h3><span class="section-name">System Metadata</span></h3>
                </div>
                <div class="collapse-icon">
                    <i [class]="sectionsExpanded.systemMetadata ? 'fa fa-chevron-up' : 'fa fa-chevron-down'"></i>
                </div>
            </div>
            <div class="collapsible-body" [class.collapsed]="!sectionsExpanded.systemMetadata">
                <div class="form-body">
        <mj-form-field 
            [record]="record"
            [ShowLabel]="true"
            FieldName="__mj_CreatedAt"
            Type="textbox"
            [EditMode]="EditMode"
        ></mj-form-field>
        <mj-form-field 
            [record]="record"
            [ShowLabel]="true"
            FieldName="__mj_UpdatedAt"
            Type="textbox"
            [EditMode]="EditMode"
        ></mj-form-field>

                </div>
            </div>
        </div>
        <div class="related-entity-grid">

        <!-- MJ: Artifacts Section -->
        <div class="form-card collapsible-card related-entity" data-section-name="mj: artifacts" data-field-names="mj: artifacts" data-section-key="mJArtifacts">
            <div class="collapsible-header" (click)="toggleSection('mJArtifacts')" role="button" tabindex="0">
                <div class="collapsible-title">
                    <i class="fa fa-file"></i>
                    <h3>
                        <span class="section-name">MJ: Artifacts</span>
                        <span class="row-count-badge"
                              *ngIf="sectionRowCounts?.['mJArtifacts'] !== undefined"
                              [class.zero-rows]="sectionRowCounts['mJArtifacts'] === 0">
                            {{sectionRowCounts['mJArtifacts']}}
                        </span>
                    </h3>
                </div>
                <div class="collapse-icon">
                    <i [class]="sectionsExpanded.mJArtifacts ? 'fa fa-chevron-up' : 'fa fa-chevron-down'"></i>
                </div>
            </div>
            <div class="collapsible-body" [class.collapsed]="!sectionsExpanded.mJArtifacts" *ngIf="record.IsSaved">
                <div class="form-body">
                    <mj-user-view-grid
                        [Params]="BuildRelationshipViewParamsByEntityName('MJ: Artifacts','EnvironmentID')"
                        [NewRecordValues]="NewRecordValues('MJ: Artifacts')"
                        [AllowLoad]="IsCurrentSection('mJArtifacts')"
                        [EditMode]="GridEditMode()"
                        (dataLoaded)="sectionRowCounts['mJArtifacts'] = $event.totalRowCount"
                        >
                    </mj-user-view-grid>
                </div>
            </div>
        </div>

        <!-- MJ: Collections Section -->
        <div class="form-card collapsible-card related-entity" data-section-name="mj: collections" data-field-names="mj: collections" data-section-key="mJCollections">
            <div class="collapsible-header" (click)="toggleSection('mJCollections')" role="button" tabindex="0">
                <div class="collapsible-title">
                    <i class="fa fa-folder-open"></i>
                    <h3>
                        <span class="section-name">MJ: Collections</span>
                        <span class="row-count-badge"
                              *ngIf="sectionRowCounts?.['mJCollections'] !== undefined"
                              [class.zero-rows]="sectionRowCounts['mJCollections'] === 0">
                            {{sectionRowCounts['mJCollections']}}
                        </span>
                    </h3>
                </div>
                <div class="collapse-icon">
                    <i [class]="sectionsExpanded.mJCollections ? 'fa fa-chevron-up' : 'fa fa-chevron-down'"></i>
                </div>
            </div>
            <div class="collapsible-body" [class.collapsed]="!sectionsExpanded.mJCollections" *ngIf="record.IsSaved">
                <div class="form-body">
                    <mj-user-view-grid
                        [Params]="BuildRelationshipViewParamsByEntityName('MJ: Collections','EnvironmentID')"
                        [NewRecordValues]="NewRecordValues('MJ: Collections')"
                        [AllowLoad]="IsCurrentSection('mJCollections')"
                        [EditMode]="GridEditMode()"
                        (dataLoaded)="sectionRowCounts['mJCollections'] = $event.totalRowCount"
                        >
                    </mj-user-view-grid>
                </div>
            </div>
        </div>

        <!-- MJ: Projects Section -->
        <div class="form-card collapsible-card related-entity" data-section-name="mj: projects" data-field-names="mj: projects" data-section-key="mJProjects">
            <div class="collapsible-header" (click)="toggleSection('mJProjects')" role="button" tabindex="0">
                <div class="collapsible-title">
                    <i class="fa fa-project-diagram"></i>
                    <h3>
                        <span class="section-name">MJ: Projects</span>
                        <span class="row-count-badge"
                              *ngIf="sectionRowCounts?.['mJProjects'] !== undefined"
                              [class.zero-rows]="sectionRowCounts['mJProjects'] === 0">
                            {{sectionRowCounts['mJProjects']}}
                        </span>
                    </h3>
                </div>
                <div class="collapse-icon">
                    <i [class]="sectionsExpanded.mJProjects ? 'fa fa-chevron-up' : 'fa fa-chevron-down'"></i>
                </div>
            </div>
            <div class="collapsible-body" [class.collapsed]="!sectionsExpanded.mJProjects" *ngIf="record.IsSaved">
                <div class="form-body">
                    <mj-user-view-grid
                        [Params]="BuildRelationshipViewParamsByEntityName('MJ: Projects','EnvironmentID')"
                        [NewRecordValues]="NewRecordValues('MJ: Projects')"
                        [AllowLoad]="IsCurrentSection('mJProjects')"
                        [EditMode]="GridEditMode()"
                        (dataLoaded)="sectionRowCounts['mJProjects'] = $event.totalRowCount"
                        >
                    </mj-user-view-grid>
                </div>
            </div>
        </div>

        <!-- Dashboards Section -->
        <div class="form-card collapsible-card related-entity" data-section-name="dashboards" data-field-names="dashboards" data-section-key="dashboards">
            <div class="collapsible-header" (click)="toggleSection('dashboards')" role="button" tabindex="0">
                <div class="collapsible-title">
                    <i class="fa-solid fa-table-columns"></i>
                    <h3>
                        <span class="section-name">Dashboards</span>
                        <span class="row-count-badge"
                              *ngIf="sectionRowCounts?.['dashboards'] !== undefined"
                              [class.zero-rows]="sectionRowCounts['dashboards'] === 0">
                            {{sectionRowCounts['dashboards']}}
                        </span>
                    </h3>
                </div>
                <div class="collapse-icon">
                    <i [class]="sectionsExpanded.dashboards ? 'fa fa-chevron-up' : 'fa fa-chevron-down'"></i>
                </div>
            </div>
            <div class="collapsible-body" [class.collapsed]="!sectionsExpanded.dashboards" *ngIf="record.IsSaved">
                <div class="form-body">
                    <mj-user-view-grid
                        [Params]="BuildRelationshipViewParamsByEntityName('Dashboards','EnvironmentID')"
                        [NewRecordValues]="NewRecordValues('Dashboards')"
                        [AllowLoad]="IsCurrentSection('dashboards')"
                        [EditMode]="GridEditMode()"
                        (dataLoaded)="sectionRowCounts['dashboards'] = $event.totalRowCount"
                        >
                    </mj-user-view-grid>
                </div>
            </div>
        </div>

        <!-- MJ: Tasks Section -->
        <div class="form-card collapsible-card related-entity" data-section-name="mj: tasks" data-field-names="mj: tasks" data-section-key="mJTasks">
            <div class="collapsible-header" (click)="toggleSection('mJTasks')" role="button" tabindex="0">
                <div class="collapsible-title">
                    <i class="fa fa-tasks"></i>
                    <h3>
                        <span class="section-name">MJ: Tasks</span>
                        <span class="row-count-badge"
                              *ngIf="sectionRowCounts?.['mJTasks'] !== undefined"
                              [class.zero-rows]="sectionRowCounts['mJTasks'] === 0">
                            {{sectionRowCounts['mJTasks']}}
                        </span>
                    </h3>
                </div>
                <div class="collapse-icon">
                    <i [class]="sectionsExpanded.mJTasks ? 'fa fa-chevron-up' : 'fa fa-chevron-down'"></i>
                </div>
            </div>
            <div class="collapsible-body" [class.collapsed]="!sectionsExpanded.mJTasks" *ngIf="record.IsSaved">
                <div class="form-body">
                    <mj-user-view-grid
                        [Params]="BuildRelationshipViewParamsByEntityName('MJ: Tasks','EnvironmentID')"
                        [NewRecordValues]="NewRecordValues('MJ: Tasks')"
                        [AllowLoad]="IsCurrentSection('mJTasks')"
                        [EditMode]="GridEditMode()"
                        (dataLoaded)="sectionRowCounts['mJTasks'] = $event.totalRowCount"
                        >
                    </mj-user-view-grid>
                </div>
            </div>
        </div>

        <!-- Reports Section -->
        <div class="form-card collapsible-card related-entity" data-section-name="reports" data-field-names="reports" data-section-key="reports">
            <div class="collapsible-header" (click)="toggleSection('reports')" role="button" tabindex="0">
                <div class="collapsible-title">
                    <i class="fa-solid fa-chart-line"></i>
                    <h3>
                        <span class="section-name">Reports</span>
                        <span class="row-count-badge"
                              *ngIf="sectionRowCounts?.['reports'] !== undefined"
                              [class.zero-rows]="sectionRowCounts['reports'] === 0">
                            {{sectionRowCounts['reports']}}
                        </span>
                    </h3>
                </div>
                <div class="collapse-icon">
                    <i [class]="sectionsExpanded.reports ? 'fa fa-chevron-up' : 'fa fa-chevron-down'"></i>
                </div>
            </div>
            <div class="collapsible-body" [class.collapsed]="!sectionsExpanded.reports" *ngIf="record.IsSaved">
                <div class="form-body">
                    <mj-user-view-grid
                        [Params]="BuildRelationshipViewParamsByEntityName('Reports','EnvironmentID')"
                        [NewRecordValues]="NewRecordValues('Reports')"
                        [AllowLoad]="IsCurrentSection('reports')"
                        [EditMode]="GridEditMode()"
                        (dataLoaded)="sectionRowCounts['reports'] = $event.totalRowCount"
                        >
                    </mj-user-view-grid>
                </div>
            </div>
        </div>

        <!-- Conversations Section -->
        <div class="form-card collapsible-card related-entity" data-section-name="conversations" data-field-names="conversations" data-section-key="conversations">
            <div class="collapsible-header" (click)="toggleSection('conversations')" role="button" tabindex="0">
                <div class="collapsible-title">
                    <i class="fa-regular fa-comments"></i>
                    <h3>
                        <span class="section-name">Conversations</span>
                        <span class="row-count-badge"
                              *ngIf="sectionRowCounts?.['conversations'] !== undefined"
                              [class.zero-rows]="sectionRowCounts['conversations'] === 0">
                            {{sectionRowCounts['conversations']}}
                        </span>
                    </h3>
                </div>
                <div class="collapse-icon">
                    <i [class]="sectionsExpanded.conversations ? 'fa fa-chevron-up' : 'fa fa-chevron-down'"></i>
                </div>
            </div>
            <div class="collapsible-body" [class.collapsed]="!sectionsExpanded.conversations" *ngIf="record.IsSaved">
                <div class="form-body">
                    <mj-user-view-grid
                        [Params]="BuildRelationshipViewParamsByEntityName('Conversations','EnvironmentID')"
                        [NewRecordValues]="NewRecordValues('Conversations')"
                        [AllowLoad]="IsCurrentSection('conversations')"
                        [EditMode]="GridEditMode()"
                        (dataLoaded)="sectionRowCounts['conversations'] = $event.totalRowCount"
                        >
                    </mj-user-view-grid>
                </div>
            </div>
        </div>
        </div>
        </div>
    </form>
</div>
        <|MERGE_RESOLUTION|>--- conflicted
+++ resolved
@@ -2,47 +2,6 @@
     <form *ngIf="record" class="record-form" #form="ngForm">
         <mj-form-toolbar [form]="this"></mj-form-toolbar>
 
-<<<<<<< HEAD
-                <mj-tabstrip (TabSelected)="onTabSelect($event)"  (ResizeContainer)="InvokeManualResize()">
-                    
-                    <mj-tab Name="Details">
-                        Details
-                    </mj-tab>
-                    <mj-tab-body>
-                        <mj-form-section 
-                            Entity="MJ: Environments" 
-                            Section="details" 
-                            [record]="record" 
-                            [EditMode]="this.EditMode">
-                        </mj-form-section>
-                    </mj-tab-body>
-                    
-                    <mj-tab Name="MJ: Collections" [Visible]="record.IsSaved"> 
-                        MJ: Collections
-                    </mj-tab>
-                    <mj-tab-body>
-                        <mj-user-view-grid 
-                            [Params]="BuildRelationshipViewParamsByEntityName('MJ: Collections','EnvironmentID')"  
-                            [NewRecordValues]="NewRecordValues('MJ: Collections')"
-                            [AllowLoad]="IsCurrentTab('MJ: Collections')"  
-                            [EditMode]="GridEditMode()"  
-                            >
-                        </mj-user-view-grid>                    
-                    </mj-tab-body>
-
-                    <mj-tab Name="MJ: Projects" [Visible]="record.IsSaved"> 
-                        MJ: Projects
-                    </mj-tab>
-                    <mj-tab-body>
-                        <mj-user-view-grid 
-                            [Params]="BuildRelationshipViewParamsByEntityName('MJ: Projects','EnvironmentID')"  
-                            [NewRecordValues]="NewRecordValues('MJ: Projects')"
-                            [AllowLoad]="IsCurrentTab('MJ: Projects')"  
-                            [EditMode]="GridEditMode()"  
-                            >
-                        </mj-user-view-grid>                    
-                    </mj-tab-body>
-=======
         <div class="form-section-controls">
             <div class="control-group">
                 <button (click)="expandAllSections()" title="Expand all sections">
@@ -79,7 +38,6 @@
                 </div>
             </div>
         </div>
->>>>>>> 83d5ade8
 
         <!-- Environment Definition Section -->
         <div class="form-card collapsible-card" data-section-name="environment definition" data-field-names="name description isdefault is default">
@@ -116,33 +74,6 @@
             [EditMode]="EditMode"
         ></mj-form-field>
 
-<<<<<<< HEAD
-                    <mj-tab Name="Dashboards" [Visible]="record.IsSaved"> 
-                        <span class="fa-solid fa-table-columns tab-header-icon"></span>Dashboards
-                    </mj-tab>
-                    <mj-tab-body>
-                        <mj-user-view-grid 
-                            [Params]="BuildRelationshipViewParamsByEntityName('Dashboards','EnvironmentID')"  
-                            [NewRecordValues]="NewRecordValues('Dashboards')"
-                            [AllowLoad]="IsCurrentTab('Dashboards')"  
-                            [EditMode]="GridEditMode()"  
-                            >
-                        </mj-user-view-grid>                    
-                    </mj-tab-body>
-
-                    <mj-tab Name="MJ: Tasks" [Visible]="record.IsSaved"> 
-                        MJ: Tasks
-                    </mj-tab>
-                    <mj-tab-body>
-                        <mj-user-view-grid 
-                            [Params]="BuildRelationshipViewParamsByEntityName('MJ: Tasks','EnvironmentID')"  
-                            [NewRecordValues]="NewRecordValues('MJ: Tasks')"
-                            [AllowLoad]="IsCurrentTab('MJ: Tasks')"  
-                            [EditMode]="GridEditMode()"  
-                            >
-                        </mj-user-view-grid>                    
-                    </mj-tab-body>
-=======
                 </div>
             </div>
         </div>
@@ -167,7 +98,6 @@
             Type="textarea"
             [EditMode]="EditMode"
         ></mj-form-field>
->>>>>>> 83d5ade8
 
                 </div>
             </div>
