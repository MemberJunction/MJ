--- conflicted
+++ resolved
@@ -54,8 +54,6 @@
                             >
                         </mj-user-view-grid>                    
                     </mj-tab-body>
-<<<<<<< HEAD
-=======
 
                     <mj-tab Name="MJ: AI Agent Runs" [Visible]="record.IsSaved"> 
                         MJ: AI Agent Runs
@@ -95,7 +93,6 @@
                             >
                         </mj-user-view-grid>                    
                     </mj-tab-body>
->>>>>>> 642befd1
                 </mj-tabstrip>
     </form>
 </div>
