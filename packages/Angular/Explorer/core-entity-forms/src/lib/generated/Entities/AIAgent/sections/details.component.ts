--- conflicted
+++ resolved
@@ -295,7 +295,13 @@
         <mj-form-field 
             [record]="record"
             [ShowLabel]="true"
-<<<<<<< HEAD
+            FieldName="ArtifactCreationMode"
+            Type="dropdownlist"
+            [EditMode]="EditMode"
+        ></mj-form-field>
+        <mj-form-field 
+            [record]="record"
+            [ShowLabel]="true"
             FieldName="FunctionalRequirement"
             Type="textarea"
             [EditMode]="EditMode"
@@ -305,10 +311,6 @@
             [ShowLabel]="true"
             FieldName="TechnicalDesign"
             Type="textarea"
-=======
-            FieldName="ArtifactCreationMode"
-            Type="dropdownlist"
->>>>>>> 10d31686
             [EditMode]="EditMode"
         ></mj-form-field>
         <mj-form-field 
