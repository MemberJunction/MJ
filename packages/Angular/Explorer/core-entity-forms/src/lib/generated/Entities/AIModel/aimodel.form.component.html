--- conflicted
+++ resolved
@@ -76,11 +76,6 @@
                         </mj-user-view-grid>                    
                     </mj-tab-body>
 
-<<<<<<< HEAD
-                    <mj-tab Name="AI Result Cache" 
-                        [Visible]="record.IsSaved" 
-                        [Props]="{EntityRelationshipID: '84ACDB09-1975-EF11-BDFD-000D3AF6A893'}">
-=======
                     <mj-tab Name="Content Types" 
                         [Visible]="record.IsSaved" 
                         [Props]="{EntityRelationshipID: '0BEE423E-F36B-1410-8874-005D02743E8C'}">
@@ -99,7 +94,6 @@
                     <mj-tab Name="AI Result Cache" 
                         [Visible]="record.IsSaved" 
                         [Props]="{EntityRelationshipID: '40EF423E-F36B-1410-8874-005D02743E8C'}">
->>>>>>> 7449b2f5
                         AI Result Cache
                     </mj-tab>
                     <mj-tab-body>
