<div class="record-form-container"  >
    <form *ngIf="record" class="record-form"  #form="ngForm" >
        <mj-form-toolbar [form]="this"></mj-form-toolbar>

                <mj-tabstrip (TabSelected)="onTabSelect($event)"  (ResizeContainer)="InvokeManualResize()">
                    
                    <mj-tab Name="Details">
                        Details
                    </mj-tab>
                    <mj-tab-body>
                        <mj-form-section 
                            Entity="Users" 
                            Section="details" 
                            [record]="record" 
                            [EditMode]="this.EditMode">
                        </mj-form-section>
                    </mj-tab-body>
                    
                    <mj-tab Name="User Applications" [Visible]="record.IsSaved"> 
                        User Applications
                    </mj-tab>
                    <mj-tab-body>
                        <mj-user-view-grid 
                            [Params]="BuildRelationshipViewParamsByEntityName('User Applications','UserID')"  
                            [NewRecordValues]="NewRecordValues('User Applications')"
                            [AllowLoad]="IsCurrentTab('User Applications')"  
                            [EditMode]="GridEditMode()"  
                            >
                        </mj-user-view-grid>                    
                    </mj-tab-body>

                    <mj-tab Name="Roles" [Visible]="record.IsSaved"> 
                        Roles
                    </mj-tab>
                    <mj-tab-body>
                        <mj-user-view-grid 
                            [Params]="BuildRelationshipViewParamsByEntityName('User Roles','UserID')"  
                            [NewRecordValues]="NewRecordValues('User Roles')"
                            [AllowLoad]="IsCurrentTab('Roles')"  
                            [EditMode]="GridEditMode()"  
                            >
                        </mj-user-view-grid>                    
                    </mj-tab-body>

                    <mj-tab Name="Workspaces" [Visible]="record.IsSaved"> 
                        Workspaces
                    </mj-tab>
                    <mj-tab-body>
                        <mj-user-view-grid 
                            [Params]="BuildRelationshipViewParamsByEntityName('Workspaces','UserID')"  
                            [NewRecordValues]="NewRecordValues('Workspaces')"
                            [AllowLoad]="IsCurrentTab('Workspaces')"  
                            [EditMode]="GridEditMode()"  
                            >
                        </mj-user-view-grid>                    
                    </mj-tab-body>

                    <mj-tab Name="Reports" [Visible]="record.IsSaved"> 
                        <span class="fa-solid fa-chart-line tab-header-icon"></span>Reports
                    </mj-tab>
                    <mj-tab-body>
                        <mj-user-view-grid 
                            [Params]="BuildRelationshipViewParamsByEntityName('Reports','UserID')"  
                            [NewRecordValues]="NewRecordValues('Reports')"
                            [AllowLoad]="IsCurrentTab('Reports')"  
                            [EditMode]="GridEditMode()"  
                            >
                        </mj-user-view-grid>                    
                    </mj-tab-body>

                    <mj-tab Name="Report Snapshots" [Visible]="record.IsSaved"> 
                        Report Snapshots
                    </mj-tab>
                    <mj-tab-body>
                        <mj-user-view-grid 
                            [Params]="BuildRelationshipViewParamsByEntityName('Report Snapshots','UserID')"  
                            [NewRecordValues]="NewRecordValues('Report Snapshots')"
                            [AllowLoad]="IsCurrentTab('Report Snapshots')"  
                            [EditMode]="GridEditMode()"  
                            >
                        </mj-user-view-grid>                    
                    </mj-tab-body>

                    <mj-tab Name="Record Changes" [Visible]="record.IsSaved"> 
                        Record Changes
                    </mj-tab>
                    <mj-tab-body>
                        <mj-user-view-grid 
                            [Params]="BuildRelationshipViewParamsByEntityName('Record Changes','UserID')"  
                            [NewRecordValues]="NewRecordValues('Record Changes')"
                            [AllowLoad]="IsCurrentTab('Record Changes')"  
                            [EditMode]="GridEditMode()"  
                            >
                        </mj-user-view-grid>                    
                    </mj-tab-body>

                    <mj-tab Name="Dashboards" [Visible]="record.IsSaved"> 
                        <span class="fa-solid fa-table-columns tab-header-icon"></span>Dashboards
                    </mj-tab>
                    <mj-tab-body>
                        <mj-user-view-grid 
                            [Params]="BuildRelationshipViewParamsByEntityName('Dashboards','UserID')"  
                            [NewRecordValues]="NewRecordValues('Dashboards')"
                            [AllowLoad]="IsCurrentTab('Dashboards')"  
                            [EditMode]="GridEditMode()"  
                            >
                        </mj-user-view-grid>                    
                    </mj-tab-body>

                    <mj-tab Name="User View Runs" [Visible]="record.IsSaved"> 
                        User View Runs
                    </mj-tab>
                    <mj-tab-body>
                        <mj-user-view-grid 
                            [Params]="BuildRelationshipViewParamsByEntityName('User View Runs','RunByUserID')"  
                            [NewRecordValues]="NewRecordValues('User View Runs')"
                            [AllowLoad]="IsCurrentTab('User View Runs')"  
                            [EditMode]="GridEditMode()"  
                            >
                        </mj-user-view-grid>                    
                    </mj-tab-body>

                    <mj-tab Name="Audit Logs" [Visible]="record.IsSaved"> 
                        <span class="fa-solid fa-fingerprint tab-header-icon"></span>Audit Logs
                    </mj-tab>
                    <mj-tab-body>
                        <mj-user-view-grid 
                            [Params]="BuildRelationshipViewParamsByEntityName('Audit Logs','UserID')"  
                            [NewRecordValues]="NewRecordValues('Audit Logs')"
                            [AllowLoad]="IsCurrentTab('Audit Logs')"  
                            [EditMode]="GridEditMode()"  
                            >
                        </mj-user-view-grid>                    
                    </mj-tab-body>

                    <mj-tab Name="Lists" [Visible]="record.IsSaved"> 
                        Lists
                    </mj-tab>
                    <mj-tab-body>
                        <mj-user-view-grid 
                            [Params]="BuildRelationshipViewParamsByEntityName('Lists','UserID')"  
                            [NewRecordValues]="NewRecordValues('Lists')"
                            [AllowLoad]="IsCurrentTab('Lists')"  
                            [EditMode]="GridEditMode()"  
                            >
                        </mj-user-view-grid>                    
                    </mj-tab-body>

                    <mj-tab Name="User Favorites" [Visible]="record.IsSaved"> 
                        User Favorites
                    </mj-tab>
                    <mj-tab-body>
                        <mj-user-view-grid 
                            [Params]="BuildRelationshipViewParamsByEntityName('User Favorites','UserID')"  
                            [NewRecordValues]="NewRecordValues('User Favorites')"
                            [AllowLoad]="IsCurrentTab('User Favorites')"  
                            [EditMode]="GridEditMode()"  
                            >
                        </mj-user-view-grid>                    
                    </mj-tab-body>

                    <mj-tab Name="User Record Logs" [Visible]="record.IsSaved"> 
                        User Record Logs
                    </mj-tab>
                    <mj-tab-body>
                        <mj-user-view-grid 
                            [Params]="BuildRelationshipViewParamsByEntityName('User Record Logs','UserID')"  
                            [NewRecordValues]="NewRecordValues('User Record Logs')"
                            [AllowLoad]="IsCurrentTab('User Record Logs')"  
                            [EditMode]="GridEditMode()"  
                            >
                        </mj-user-view-grid>                    
                    </mj-tab-body>

                    <mj-tab Name="User Views" [Visible]="record.IsSaved"> 
                        <span class="fa-solid fa-table-cells tab-header-icon"></span>User Views
                    </mj-tab>
                    <mj-tab-body>
                        <mj-user-view-grid 
                            [Params]="BuildRelationshipViewParamsByEntityName('User Views','UserID')"  
                            [NewRecordValues]="NewRecordValues('User Views')"
                            [AllowLoad]="IsCurrentTab('User Views')"  
                            [EditMode]="GridEditMode()"  
                            >
                        </mj-user-view-grid>                    
                    </mj-tab-body>

                    <mj-tab Name="Company Integration Runs" [Visible]="record.IsSaved"> 
                        Company Integration Runs
                    </mj-tab>
                    <mj-tab-body>
                        <mj-user-view-grid 
                            [Params]="BuildRelationshipViewParamsByEntityName('Company Integration Runs','RunByUserID')"  
                            [NewRecordValues]="NewRecordValues('Company Integration Runs')"
                            [AllowLoad]="IsCurrentTab('Company Integration Runs')"  
                            [EditMode]="GridEditMode()"  
                            >
                        </mj-user-view-grid>                    
                    </mj-tab-body>

                    <mj-tab Name="User Notifications" [Visible]="record.IsSaved"> 
                        User Notifications
                    </mj-tab>
                    <mj-tab-body>
                        <mj-user-view-grid 
                            [Params]="BuildRelationshipViewParamsByEntityName('User Notifications','UserID')"  
                            [NewRecordValues]="NewRecordValues('User Notifications')"
                            [AllowLoad]="IsCurrentTab('User Notifications')"  
                            [EditMode]="GridEditMode()"  
                            >
                        </mj-user-view-grid>                    
                    </mj-tab-body>

                    <mj-tab Name="Conversations" [Visible]="record.IsSaved"> 
                        <span class="fa-regular fa-comments tab-header-icon"></span>Conversations
                    </mj-tab>
                    <mj-tab-body>
                        <mj-user-view-grid 
                            [Params]="BuildRelationshipViewParamsByEntityName('Conversations','UserID')"  
                            [NewRecordValues]="NewRecordValues('Conversations')"
                            [AllowLoad]="IsCurrentTab('Conversations')"  
                            [EditMode]="GridEditMode()"  
                            >
                        </mj-user-view-grid>                    
                    </mj-tab-body>

                    <mj-tab Name="Record Merge Logs" [Visible]="record.IsSaved"> 
                        Record Merge Logs
                    </mj-tab>
                    <mj-tab-body>
                        <mj-user-view-grid 
                            [Params]="BuildRelationshipViewParamsByEntityName('Record Merge Logs','InitiatedByUserID')"  
                            [NewRecordValues]="NewRecordValues('Record Merge Logs')"
                            [AllowLoad]="IsCurrentTab('Record Merge Logs')"  
                            [EditMode]="GridEditMode()"  
                            >
                        </mj-user-view-grid>                    
                    </mj-tab-body>

                    <mj-tab Name="Data Contexts" [Visible]="record.IsSaved"> 
                        Data Contexts
                    </mj-tab>
                    <mj-tab-body>
                        <mj-user-view-grid 
                            [Params]="BuildRelationshipViewParamsByEntityName('Data Contexts','UserID')"  
                            [NewRecordValues]="NewRecordValues('Data Contexts')"
                            [AllowLoad]="IsCurrentTab('Data Contexts')"  
                            [EditMode]="GridEditMode()"  
                            >
                        </mj-user-view-grid>                    
                    </mj-tab-body>

                    <mj-tab Name="Report Categories" [Visible]="record.IsSaved"> 
                        Report Categories
                    </mj-tab>
                    <mj-tab-body>
                        <mj-user-view-grid 
                            [Params]="BuildRelationshipViewParamsByEntityName('Report Categories','UserID')"  
                            [NewRecordValues]="NewRecordValues('Report Categories')"
                            [AllowLoad]="IsCurrentTab('Report Categories')"  
                            [EditMode]="GridEditMode()"  
                            >
                        </mj-user-view-grid>                    
                    </mj-tab-body>

                    <mj-tab Name="User View Categories" [Visible]="record.IsSaved"> 
                        User View Categories
                    </mj-tab>
                    <mj-tab-body>
                        <mj-user-view-grid 
                            [Params]="BuildRelationshipViewParamsByEntityName('User View Categories','UserID')"  
                            [NewRecordValues]="NewRecordValues('User View Categories')"
                            [AllowLoad]="IsCurrentTab('User View Categories')"  
                            [EditMode]="GridEditMode()"  
                            >
                        </mj-user-view-grid>                    
                    </mj-tab-body>

                    <mj-tab Name="Dashboard Categories" [Visible]="record.IsSaved"> 
                        Dashboard Categories
                    </mj-tab>
                    <mj-tab-body>
                        <mj-user-view-grid 
                            [Params]="BuildRelationshipViewParamsByEntityName('Dashboard Categories','UserID')"  
                            [NewRecordValues]="NewRecordValues('Dashboard Categories')"
                            [AllowLoad]="IsCurrentTab('Dashboard Categories')"  
                            [EditMode]="GridEditMode()"  
                            >
                        </mj-user-view-grid>                    
                    </mj-tab-body>

                    <mj-tab Name="Query Categories" [Visible]="record.IsSaved"> 
                        Query Categories
                    </mj-tab>
                    <mj-tab-body>
                        <mj-user-view-grid 
                            [Params]="BuildRelationshipViewParamsByEntityName('Query Categories','UserID')"  
                            [NewRecordValues]="NewRecordValues('Query Categories')"
                            [AllowLoad]="IsCurrentTab('Query Categories')"  
                            [EditMode]="GridEditMode()"  
                            >
                        </mj-user-view-grid>                    
                    </mj-tab-body>

                    <mj-tab Name="Duplicate Runs" [Visible]="record.IsSaved"> 
                        Duplicate Runs
                    </mj-tab>
                    <mj-tab-body>
                        <mj-user-view-grid 
                            [Params]="BuildRelationshipViewParamsByEntityName('Duplicate Runs','StartedByUserID')"  
                            [NewRecordValues]="NewRecordValues('Duplicate Runs')"
                            [AllowLoad]="IsCurrentTab('Duplicate Runs')"  
                            [EditMode]="GridEditMode()"  
                            >
                        </mj-user-view-grid>                    
                    </mj-tab-body>

                    <mj-tab Name="Action Execution Logs" [Visible]="record.IsSaved"> 
                        Action Execution Logs
                    </mj-tab>
                    <mj-tab-body>
                        <mj-user-view-grid 
                            [Params]="BuildRelationshipViewParamsByEntityName('Action Execution Logs','UserID')"  
                            [NewRecordValues]="NewRecordValues('Action Execution Logs')"
                            [AllowLoad]="IsCurrentTab('Action Execution Logs')"  
                            [EditMode]="GridEditMode()"  
                            >
                        </mj-user-view-grid>                    
                    </mj-tab-body>

                    <mj-tab Name="Actions" [Visible]="record.IsSaved"> 
                        <span class="fa-solid fa-bolt tab-header-icon"></span>Actions
                    </mj-tab>
                    <mj-tab-body>
                        <mj-user-view-grid 
                            [Params]="BuildRelationshipViewParamsByEntityName('Actions','CodeApprovedByUserID')"  
                            [NewRecordValues]="NewRecordValues('Actions')"
                            [AllowLoad]="IsCurrentTab('Actions')"  
                            [EditMode]="GridEditMode()"  
                            >
                        </mj-user-view-grid>                    
                    </mj-tab-body>

                    <mj-tab Name="Communication Runs" [Visible]="record.IsSaved"> 
                        Communication Runs
                    </mj-tab>
                    <mj-tab-body>
                        <mj-user-view-grid 
                            [Params]="BuildRelationshipViewParamsByEntityName('Communication Runs','UserID')"  
                            [NewRecordValues]="NewRecordValues('Communication Runs')"
                            [AllowLoad]="IsCurrentTab('Communication Runs')"  
                            [EditMode]="GridEditMode()"  
                            >
                        </mj-user-view-grid>                    
                    </mj-tab-body>

                    <mj-tab Name="Templates" [Visible]="record.IsSaved"> 
                        <span class="fa-regular fa-rectangle-list tab-header-icon"></span>Templates
                    </mj-tab>
                    <mj-tab-body>
                        <mj-user-view-grid 
                            [Params]="BuildRelationshipViewParamsByEntityName('Templates','UserID')"  
                            [NewRecordValues]="NewRecordValues('Templates')"
                            [AllowLoad]="IsCurrentTab('Templates')"  
                            [EditMode]="GridEditMode()"  
                            >
                        </mj-user-view-grid>                    
                    </mj-tab-body>

                    <mj-tab Name="Template Categories" [Visible]="record.IsSaved"> 
                        Template Categories
                    </mj-tab>
                    <mj-tab-body>
                        <mj-user-view-grid 
                            [Params]="BuildRelationshipViewParamsByEntityName('Template Categories','UserID')"  
                            [NewRecordValues]="NewRecordValues('Template Categories')"
                            [AllowLoad]="IsCurrentTab('Template Categories')"  
                            [EditMode]="GridEditMode()"  
                            >
                        </mj-user-view-grid>                    
                    </mj-tab-body>

<<<<<<< HEAD
=======
                    <mj-tab Name="Recommendation Runs" [Visible]="record.IsSaved"> 
                        Recommendation Runs
                    </mj-tab>
                    <mj-tab-body>
                        <mj-user-view-grid 
                            [Params]="BuildRelationshipViewParamsByEntityName('Recommendation Runs','RunByUserID')"  
                            [NewRecordValues]="NewRecordValues('Recommendation Runs')"
                            [AllowLoad]="IsCurrentTab('Recommendation Runs')"  
                            [EditMode]="GridEditMode()"  
                            >
                        </mj-user-view-grid>                    
                    </mj-tab-body>

                    <mj-tab Name="Record Change Replay Runs" [Visible]="record.IsSaved"> 
                        Record Change Replay Runs
                    </mj-tab>
                    <mj-tab-body>
                        <mj-user-view-grid 
                            [Params]="BuildRelationshipViewParamsByEntityName('Record Change Replay Runs','UserID')"  
                            [NewRecordValues]="NewRecordValues('Record Change Replay Runs')"
                            [AllowLoad]="IsCurrentTab('Record Change Replay Runs')"  
                            [EditMode]="GridEditMode()"  
                            >
                        </mj-user-view-grid>                    
                    </mj-tab-body>

>>>>>>> b2d5fba6
                    <mj-tab Name="List Categories" [Visible]="record.IsSaved"> 
                        List Categories
                    </mj-tab>
                    <mj-tab-body>
                        <mj-user-view-grid 
                            [Params]="BuildRelationshipViewParamsByEntityName('List Categories','UserID')"  
                            [NewRecordValues]="NewRecordValues('List Categories')"
                            [AllowLoad]="IsCurrentTab('List Categories')"  
                            [EditMode]="GridEditMode()"  
                            >
                        </mj-user-view-grid>                    
                    </mj-tab-body>

                    <mj-tab Name="Scheduled Actions" [Visible]="record.IsSaved"> 
                        Scheduled Actions
                    </mj-tab>
                    <mj-tab-body>
                        <mj-user-view-grid 
                            [Params]="BuildRelationshipViewParamsByEntityName('Scheduled Actions','CreatedByUserID')"  
                            [NewRecordValues]="NewRecordValues('Scheduled Actions')"
                            [AllowLoad]="IsCurrentTab('Scheduled Actions')"  
                            [EditMode]="GridEditMode()"  
                            >
                        </mj-user-view-grid>                    
                    </mj-tab-body>

                    <mj-tab Name="Resource Links" [Visible]="record.IsSaved"> 
                        Resource Links
                    </mj-tab>
                    <mj-tab-body>
                        <mj-user-view-grid 
                            [Params]="BuildRelationshipViewParamsByEntityName('Resource Links','UserID')"  
                            [NewRecordValues]="NewRecordValues('Resource Links')"
                            [AllowLoad]="IsCurrentTab('Resource Links')"  
                            [EditMode]="GridEditMode()"  
                            >
                        </mj-user-view-grid>                    
                    </mj-tab-body>

                    <mj-tab Name="AI Agent Requests" [Visible]="record.IsSaved"> 
                        AI Agent Requests
                    </mj-tab>
                    <mj-tab-body>
                        <mj-user-view-grid 
                            [Params]="BuildRelationshipViewParamsByEntityName('AI Agent Requests','ResponseByUserID')"  
                            [NewRecordValues]="NewRecordValues('AI Agent Requests')"
                            [AllowLoad]="IsCurrentTab('AI Agent Requests')"  
                            [EditMode]="GridEditMode()"  
                            >
                        </mj-user-view-grid>                    
                    </mj-tab-body>

                    <mj-tab Name="AI Agent Notes" [Visible]="record.IsSaved"> 
                        AI Agent Notes
                    </mj-tab>
                    <mj-tab-body>
                        <mj-user-view-grid 
                            [Params]="BuildRelationshipViewParamsByEntityName('AI Agent Notes','UserID')"  
                            [NewRecordValues]="NewRecordValues('AI Agent Notes')"
                            [AllowLoad]="IsCurrentTab('AI Agent Notes')"  
                            [EditMode]="GridEditMode()"  
                            >
                        </mj-user-view-grid>                    
                    </mj-tab-body>

                    <mj-tab Name="Resource Links" [Visible]="record.IsSaved"> 
                        Resource Links
                    </mj-tab>
                    <mj-tab-body>
                        <mj-user-view-grid 
                            [Params]="BuildRelationshipViewParamsByEntityName('Resource Links','UserID')"  
                            [NewRecordValues]="NewRecordValues('Resource Links')"
                            [AllowLoad]="IsCurrentTab('Resource Links')"  
                            [EditMode]="GridEditMode()"  
                            >
                        </mj-user-view-grid>                    
                    </mj-tab-body>

                    <mj-tab Name="MJ: Report User States" [Visible]="record.IsSaved"> 
                        MJ: Report User States
                    </mj-tab>
                    <mj-tab-body>
                        <mj-user-view-grid 
                            [Params]="BuildRelationshipViewParamsByEntityName('MJ: Report User States','UserID')"  
                            [NewRecordValues]="NewRecordValues('MJ: Report User States')"
                            [AllowLoad]="IsCurrentTab('MJ: Report User States')"  
                            [EditMode]="GridEditMode()"  
                            >
                        </mj-user-view-grid>                    
                    </mj-tab-body>

                    <mj-tab Name="MJ: Dashboard User States" [Visible]="record.IsSaved"> 
                        MJ: Dashboard User States
                    </mj-tab>
                    <mj-tab-body>
                        <mj-user-view-grid 
                            [Params]="BuildRelationshipViewParamsByEntityName('MJ: Dashboard User States','UserID')"  
                            [NewRecordValues]="NewRecordValues('MJ: Dashboard User States')"
                            [AllowLoad]="IsCurrentTab('MJ: Dashboard User States')"  
                            [EditMode]="GridEditMode()"  
                            >
                        </mj-user-view-grid>                    
                    </mj-tab-body>

                    <mj-tab Name="MJ: Dashboard User Preferences" [Visible]="record.IsSaved"> 
                        MJ: Dashboard User Preferences
                    </mj-tab>
                    <mj-tab-body>
                        <mj-user-view-grid 
                            [Params]="BuildRelationshipViewParamsByEntityName('MJ: Dashboard User Preferences','UserID')"  
                            [NewRecordValues]="NewRecordValues('MJ: Dashboard User Preferences')"
                            [AllowLoad]="IsCurrentTab('MJ: Dashboard User Preferences')"  
                            [EditMode]="GridEditMode()"  
                            >
                        </mj-user-view-grid>                    
                    </mj-tab-body>

                    <mj-tab Name="AI Agent Requests" [Visible]="record.IsSaved"> 
                        AI Agent Requests
                    </mj-tab>
                    <mj-tab-body>
                        <mj-user-view-grid 
                            [Params]="BuildRelationshipViewParamsByEntityName('AI Agent Requests','RequestForUserID')"  
                            [NewRecordValues]="NewRecordValues('AI Agent Requests')"
                            [AllowLoad]="IsCurrentTab('AI Agent Requests')"  
                            [EditMode]="GridEditMode()"  
                            >
                        </mj-user-view-grid>                    
                    </mj-tab-body>

                    <mj-tab Name="Conversation Details" [Visible]="record.IsSaved"> 
                        Conversation Details
                    </mj-tab>
                    <mj-tab-body>
                        <mj-user-view-grid 
                            [Params]="BuildRelationshipViewParamsByEntityName('Conversation Details','UserID')"  
                            [NewRecordValues]="NewRecordValues('Conversation Details')"
                            [AllowLoad]="IsCurrentTab('Conversation Details')"  
                            [EditMode]="GridEditMode()"  
                            >
                        </mj-user-view-grid>                    
                    </mj-tab-body>

                    <mj-tab Name="Resource Permissions" [Visible]="record.IsSaved"> 
                        Resource Permissions
                    </mj-tab>
                    <mj-tab-body>
                        <mj-user-view-grid 
                            [Params]="BuildRelationshipViewParamsByEntityName('Resource Permissions','UserID')"  
                            [NewRecordValues]="NewRecordValues('Resource Permissions')"
                            [AllowLoad]="IsCurrentTab('Resource Permissions')"  
                            [EditMode]="GridEditMode()"  
                            >
                        </mj-user-view-grid>                    
                    </mj-tab-body>

                    <mj-tab Name="MJ: AI Agent Runs" [Visible]="record.IsSaved"> 
                        MJ: AI Agent Runs
                    </mj-tab>
                    <mj-tab-body>
                        <mj-user-view-grid 
                            [Params]="BuildRelationshipViewParamsByEntityName('MJ: AI Agent Runs','UserID')"  
                            [NewRecordValues]="NewRecordValues('MJ: AI Agent Runs')"
                            [AllowLoad]="IsCurrentTab('MJ: AI Agent Runs')"  
                            [EditMode]="GridEditMode()"  
                            >
                        </mj-user-view-grid>                    
                    </mj-tab-body>
                </mj-tabstrip>
    </form>
</div>
        <|MERGE_RESOLUTION|>--- conflicted
+++ resolved
@@ -380,8 +380,6 @@
                         </mj-user-view-grid>                    
                     </mj-tab-body>
 
-<<<<<<< HEAD
-=======
                     <mj-tab Name="Recommendation Runs" [Visible]="record.IsSaved"> 
                         Recommendation Runs
                     </mj-tab>
@@ -408,7 +406,6 @@
                         </mj-user-view-grid>                    
                     </mj-tab-body>
 
->>>>>>> b2d5fba6
                     <mj-tab Name="List Categories" [Visible]="record.IsSaved"> 
                         List Categories
                     </mj-tab>
@@ -474,19 +471,6 @@
                         </mj-user-view-grid>                    
                     </mj-tab-body>
 
-                    <mj-tab Name="Resource Links" [Visible]="record.IsSaved"> 
-                        Resource Links
-                    </mj-tab>
-                    <mj-tab-body>
-                        <mj-user-view-grid 
-                            [Params]="BuildRelationshipViewParamsByEntityName('Resource Links','UserID')"  
-                            [NewRecordValues]="NewRecordValues('Resource Links')"
-                            [AllowLoad]="IsCurrentTab('Resource Links')"  
-                            [EditMode]="GridEditMode()"  
-                            >
-                        </mj-user-view-grid>                    
-                    </mj-tab-body>
-
                     <mj-tab Name="MJ: Report User States" [Visible]="record.IsSaved"> 
                         MJ: Report User States
                     </mj-tab>
@@ -521,6 +505,19 @@
                             [Params]="BuildRelationshipViewParamsByEntityName('MJ: Dashboard User Preferences','UserID')"  
                             [NewRecordValues]="NewRecordValues('MJ: Dashboard User Preferences')"
                             [AllowLoad]="IsCurrentTab('MJ: Dashboard User Preferences')"  
+                            [EditMode]="GridEditMode()"  
+                            >
+                        </mj-user-view-grid>                    
+                    </mj-tab-body>
+
+                    <mj-tab Name="Resource Permissions" [Visible]="record.IsSaved"> 
+                        Resource Permissions
+                    </mj-tab>
+                    <mj-tab-body>
+                        <mj-user-view-grid 
+                            [Params]="BuildRelationshipViewParamsByEntityName('Resource Permissions','UserID')"  
+                            [NewRecordValues]="NewRecordValues('Resource Permissions')"
+                            [AllowLoad]="IsCurrentTab('Resource Permissions')"  
                             [EditMode]="GridEditMode()"  
                             >
                         </mj-user-view-grid>                    
