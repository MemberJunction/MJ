<div class="record-form-container" mjFillContainer [bottomMargin]="20" [rightMargin]="5">
    <form *ngIf="record" class="record-form"  #form="ngForm" mjFillContainer>
        <mj-form-toolbar [form]="this"></mj-form-toolbar>
                <div #topArea class="record-form-group">
                    
                </div>
                <mj-tabstrip (TabSelected)="onTabSelect($event.index)" mjFillContainer>
<<<<<<< HEAD
                    <mj-tab Name="Activities" 
                        [Visible]="record.IsSaved" 
                        [Props]="{EntityRelationshipID: 153}">
                        Activities - Test
                    </mj-tab>
                    <mj-tab-body>
                        <mj-timeline>
                        </mj-timeline>
                    </mj-tab-body>
=======
>>>>>>> 8bfc5495
                    <mj-tab Name="Details">
                        Details
                    </mj-tab>
                    <mj-tab-body>
                        <mj-form-section 
                            Entity="Users" 
                            Section="details" 
                            [record]="record" 
                            [EditMode]="this.EditMode">
                        </mj-form-section>
                    </mj-tab-body>
                    
                    <mj-tab Name="User Applications" 
                        [Visible]="record.IsSaved" 
                        [Props]="{EntityRelationshipID: 26}">
                        User Applications
                    </mj-tab>
                    <mj-tab-body>
                        <mj-user-view-grid 
                            [Params]="BuildRelationshipViewParamsByEntityName('User Applications')"  
                            [NewRecordValues]="NewRecordValues('User Applications')"
                            [AllowLoad]="IsCurrentTab('User Applications')"  
                            [EditMode]="GridEditMode()"  
                            [BottomMargin]="GridBottomMargin">
                        </mj-user-view-grid>
                    </mj-tab-body>

                    <mj-tab Name="Roles" 
                        [Visible]="record.IsSaved" 
                        [Props]="{EntityRelationshipID: 33}">
                        Roles
                    </mj-tab>
                    <mj-tab-body>
                        <mj-user-view-grid 
                            [Params]="BuildRelationshipViewParamsByEntityName('User Roles')"  
                            [NewRecordValues]="NewRecordValues('User Roles')"
                            [AllowLoad]="IsCurrentTab('Roles')"  
                            [EditMode]="GridEditMode()"  
                            [BottomMargin]="GridBottomMargin">
                        </mj-user-view-grid>
                    </mj-tab-body>

                    <mj-tab Name="Workspaces" 
                        [Visible]="record.IsSaved" 
                        [Props]="{EntityRelationshipID: 71}">
                        Workspaces
                    </mj-tab>
                    <mj-tab-body>
                        <mj-user-view-grid 
                            [Params]="BuildRelationshipViewParamsByEntityName('Workspaces')"  
                            [NewRecordValues]="NewRecordValues('Workspaces')"
                            [AllowLoad]="IsCurrentTab('Workspaces')"  
                            [EditMode]="GridEditMode()"  
                            [BottomMargin]="GridBottomMargin">
                        </mj-user-view-grid>
                    </mj-tab-body>

                    <mj-tab Name="Reports" 
                        [Visible]="record.IsSaved" 
                        [Props]="{EntityRelationshipID: 72}">
                        Reports
                    </mj-tab>
                    <mj-tab-body>
                        <mj-user-view-grid 
                            [Params]="BuildRelationshipViewParamsByEntityName('Reports')"  
                            [NewRecordValues]="NewRecordValues('Reports')"
                            [AllowLoad]="IsCurrentTab('Reports')"  
                            [EditMode]="GridEditMode()"  
                            [BottomMargin]="GridBottomMargin">
                        </mj-user-view-grid>
                    </mj-tab-body>

                    <mj-tab Name="Report Snapshots" 
                        [Visible]="record.IsSaved" 
                        [Props]="{EntityRelationshipID: 73}">
                        Report Snapshots
                    </mj-tab>
                    <mj-tab-body>
                        <mj-user-view-grid 
                            [Params]="BuildRelationshipViewParamsByEntityName('Report Snapshots')"  
                            [NewRecordValues]="NewRecordValues('Report Snapshots')"
                            [AllowLoad]="IsCurrentTab('Report Snapshots')"  
                            [EditMode]="GridEditMode()"  
                            [BottomMargin]="GridBottomMargin">
                        </mj-user-view-grid>
                    </mj-tab-body>

                    <mj-tab Name="Record Changes" 
                        [Visible]="record.IsSaved" 
                        [Props]="{EntityRelationshipID: 74}">
                        Record Changes
                    </mj-tab>
                    <mj-tab-body>
                        <mj-user-view-grid 
                            [Params]="BuildRelationshipViewParamsByEntityName('Record Changes')"  
                            [NewRecordValues]="NewRecordValues('Record Changes')"
                            [AllowLoad]="IsCurrentTab('Record Changes')"  
                            [EditMode]="GridEditMode()"  
                            [BottomMargin]="GridBottomMargin">
                        </mj-user-view-grid>
                    </mj-tab-body>

                    <mj-tab Name="Dashboards" 
                        [Visible]="record.IsSaved" 
                        [Props]="{EntityRelationshipID: 75}">
                        Dashboards
                    </mj-tab>
                    <mj-tab-body>
                        <mj-user-view-grid 
                            [Params]="BuildRelationshipViewParamsByEntityName('Dashboards')"  
                            [NewRecordValues]="NewRecordValues('Dashboards')"
                            [AllowLoad]="IsCurrentTab('Dashboards')"  
                            [EditMode]="GridEditMode()"  
                            [BottomMargin]="GridBottomMargin">
                        </mj-user-view-grid>
                    </mj-tab-body>

                    <mj-tab Name="User View Runs" 
                        [Visible]="record.IsSaved" 
                        [Props]="{EntityRelationshipID: 76}">
                        User View Runs
                    </mj-tab>
                    <mj-tab-body>
                        <mj-user-view-grid 
                            [Params]="BuildRelationshipViewParamsByEntityName('User View Runs')"  
                            [NewRecordValues]="NewRecordValues('User View Runs')"
                            [AllowLoad]="IsCurrentTab('User View Runs')"  
                            [EditMode]="GridEditMode()"  
                            [BottomMargin]="GridBottomMargin">
                        </mj-user-view-grid>
                    </mj-tab-body>

                    <mj-tab Name="Audit Logs" 
                        [Visible]="record.IsSaved" 
                        [Props]="{EntityRelationshipID: 77}">
                        Audit Logs
                    </mj-tab>
                    <mj-tab-body>
                        <mj-user-view-grid 
                            [Params]="BuildRelationshipViewParamsByEntityName('Audit Logs')"  
                            [NewRecordValues]="NewRecordValues('Audit Logs')"
                            [AllowLoad]="IsCurrentTab('Audit Logs')"  
                            [EditMode]="GridEditMode()"  
                            [BottomMargin]="GridBottomMargin">
                        </mj-user-view-grid>
                    </mj-tab-body>

                    <mj-tab Name="Lists" 
                        [Visible]="record.IsSaved" 
                        [Props]="{EntityRelationshipID: 78}">
                        Lists
                    </mj-tab>
                    <mj-tab-body>
                        <mj-user-view-grid 
                            [Params]="BuildRelationshipViewParamsByEntityName('Lists')"  
                            [NewRecordValues]="NewRecordValues('Lists')"
                            [AllowLoad]="IsCurrentTab('Lists')"  
                            [EditMode]="GridEditMode()"  
                            [BottomMargin]="GridBottomMargin">
                        </mj-user-view-grid>
                    </mj-tab-body>

                    <mj-tab Name="User Favorites" 
                        [Visible]="record.IsSaved" 
                        [Props]="{EntityRelationshipID: 79}">
                        User Favorites
                    </mj-tab>
                    <mj-tab-body>
                        <mj-user-view-grid 
                            [Params]="BuildRelationshipViewParamsByEntityName('User Favorites')"  
                            [NewRecordValues]="NewRecordValues('User Favorites')"
                            [AllowLoad]="IsCurrentTab('User Favorites')"  
                            [EditMode]="GridEditMode()"  
                            [BottomMargin]="GridBottomMargin">
                        </mj-user-view-grid>
                    </mj-tab-body>

                    <mj-tab Name="User Record Logs" 
                        [Visible]="record.IsSaved" 
                        [Props]="{EntityRelationshipID: 80}">
                        User Record Logs
                    </mj-tab>
                    <mj-tab-body>
                        <mj-user-view-grid 
                            [Params]="BuildRelationshipViewParamsByEntityName('User Record Logs')"  
                            [NewRecordValues]="NewRecordValues('User Record Logs')"
                            [AllowLoad]="IsCurrentTab('User Record Logs')"  
                            [EditMode]="GridEditMode()"  
                            [BottomMargin]="GridBottomMargin">
                        </mj-user-view-grid>
                    </mj-tab-body>

                    <mj-tab Name="User Views" 
                        [Visible]="record.IsSaved" 
                        [Props]="{EntityRelationshipID: 81}">
                        User Views
                    </mj-tab>
                    <mj-tab-body>
                        <mj-user-view-grid 
                            [Params]="BuildRelationshipViewParamsByEntityName('User Views')"  
                            [NewRecordValues]="NewRecordValues('User Views')"
                            [AllowLoad]="IsCurrentTab('User Views')"  
                            [EditMode]="GridEditMode()"  
                            [BottomMargin]="GridBottomMargin">
                        </mj-user-view-grid>
                    </mj-tab-body>

                    <mj-tab Name="Company Integration Runs" 
                        [Visible]="record.IsSaved" 
                        [Props]="{EntityRelationshipID: 82}">
                        Company Integration Runs
                    </mj-tab>
                    <mj-tab-body>
                        <mj-user-view-grid 
                            [Params]="BuildRelationshipViewParamsByEntityName('Company Integration Runs')"  
                            [NewRecordValues]="NewRecordValues('Company Integration Runs')"
                            [AllowLoad]="IsCurrentTab('Company Integration Runs')"  
                            [EditMode]="GridEditMode()"  
                            [BottomMargin]="GridBottomMargin">
                        </mj-user-view-grid>
                    </mj-tab-body>

                    <mj-tab Name="User Notifications" 
                        [Visible]="record.IsSaved" 
                        [Props]="{EntityRelationshipID: 83}">
                        User Notifications
                    </mj-tab>
                    <mj-tab-body>
                        <mj-user-view-grid 
                            [Params]="BuildRelationshipViewParamsByEntityName('User Notifications')"  
                            [NewRecordValues]="NewRecordValues('User Notifications')"
                            [AllowLoad]="IsCurrentTab('User Notifications')"  
                            [EditMode]="GridEditMode()"  
                            [BottomMargin]="GridBottomMargin">
                        </mj-user-view-grid>
                    </mj-tab-body>

                    <mj-tab Name="Conversations" 
                        [Visible]="record.IsSaved" 
                        [Props]="{EntityRelationshipID: 84}">
                        Conversations
                    </mj-tab>
                    <mj-tab-body>
                        <mj-user-view-grid 
                            [Params]="BuildRelationshipViewParamsByEntityName('Conversations')"  
                            [NewRecordValues]="NewRecordValues('Conversations')"
                            [AllowLoad]="IsCurrentTab('Conversations')"  
                            [EditMode]="GridEditMode()"  
                            [BottomMargin]="GridBottomMargin">
                        </mj-user-view-grid>
                    </mj-tab-body>

                    <mj-tab Name="Record Merge Logs" 
                        [Visible]="record.IsSaved" 
                        [Props]="{EntityRelationshipID: 127}">
                        Record Merge Logs
                    </mj-tab>
                    <mj-tab-body>
                        <mj-user-view-grid 
                            [Params]="BuildRelationshipViewParamsByEntityName('Record Merge Logs')"  
                            [NewRecordValues]="NewRecordValues('Record Merge Logs')"
                            [AllowLoad]="IsCurrentTab('Record Merge Logs')"  
                            [EditMode]="GridEditMode()"  
                            [BottomMargin]="GridBottomMargin">
                        </mj-user-view-grid>
                    </mj-tab-body>

                    <mj-tab Name="Data Contexts" 
                        [Visible]="record.IsSaved" 
                        [Props]="{EntityRelationshipID: 169}">
                        Data Contexts
                    </mj-tab>
                    <mj-tab-body>
                        <mj-user-view-grid 
                            [Params]="BuildRelationshipViewParamsByEntityName('Data Contexts')"  
                            [NewRecordValues]="NewRecordValues('Data Contexts')"
                            [AllowLoad]="IsCurrentTab('Data Contexts')"  
                            [EditMode]="GridEditMode()"  
                            [BottomMargin]="GridBottomMargin">
                        </mj-user-view-grid>
                    </mj-tab-body>

                    <mj-tab Name="Report Categories" 
                        [Visible]="record.IsSaved" 
                        [Props]="{EntityRelationshipID: 189}">
                        Report Categories
                    </mj-tab>
                    <mj-tab-body>
                        <mj-user-view-grid 
                            [Params]="BuildRelationshipViewParamsByEntityName('Report Categories')"  
                            [NewRecordValues]="NewRecordValues('Report Categories')"
                            [AllowLoad]="IsCurrentTab('Report Categories')"  
                            [EditMode]="GridEditMode()"  
                            [BottomMargin]="GridBottomMargin">
                        </mj-user-view-grid>
                    </mj-tab-body>

                    <mj-tab Name="User View Categories" 
                        [Visible]="record.IsSaved" 
                        [Props]="{EntityRelationshipID: 190}">
                        User View Categories
                    </mj-tab>
                    <mj-tab-body>
                        <mj-user-view-grid 
                            [Params]="BuildRelationshipViewParamsByEntityName('User View Categories')"  
                            [NewRecordValues]="NewRecordValues('User View Categories')"
                            [AllowLoad]="IsCurrentTab('User View Categories')"  
                            [EditMode]="GridEditMode()"  
                            [BottomMargin]="GridBottomMargin">
                        </mj-user-view-grid>
                    </mj-tab-body>

                    <mj-tab Name="Dashboard Categories" 
                        [Visible]="record.IsSaved" 
                        [Props]="{EntityRelationshipID: 191}">
                        Dashboard Categories
                    </mj-tab>
                    <mj-tab-body>
                        <mj-user-view-grid 
                            [Params]="BuildRelationshipViewParamsByEntityName('Dashboard Categories')"  
                            [NewRecordValues]="NewRecordValues('Dashboard Categories')"
                            [AllowLoad]="IsCurrentTab('Dashboard Categories')"  
                            [EditMode]="GridEditMode()"  
                            [BottomMargin]="GridBottomMargin">
                        </mj-user-view-grid>
                    </mj-tab-body>

                    <mj-tab Name="Query Categories" 
                        [Visible]="record.IsSaved" 
                        [Props]="{EntityRelationshipID: 192}">
                        Query Categories
                    </mj-tab>
                    <mj-tab-body>
                        <mj-user-view-grid 
                            [Params]="BuildRelationshipViewParamsByEntityName('Query Categories')"  
                            [NewRecordValues]="NewRecordValues('Query Categories')"
                            [AllowLoad]="IsCurrentTab('Query Categories')"  
                            [EditMode]="GridEditMode()"  
                            [BottomMargin]="GridBottomMargin">
                        </mj-user-view-grid>
                    </mj-tab-body>

                    <mj-tab Name="Duplicate Runs" 
                        [Visible]="record.IsSaved" 
                        [Props]="{EntityRelationshipID: 197}">
                        Duplicate Runs
                    </mj-tab>
                    <mj-tab-body>
                        <mj-user-view-grid 
                            [Params]="BuildRelationshipViewParamsByEntityName('Duplicate Runs')"  
                            [NewRecordValues]="NewRecordValues('Duplicate Runs')"
                            [AllowLoad]="IsCurrentTab('Duplicate Runs')"  
                            [EditMode]="GridEditMode()"  
                            [BottomMargin]="GridBottomMargin">
                        </mj-user-view-grid>
                    </mj-tab-body>

                    <mj-tab Name="Action Execution Logs" 
                        [Visible]="record.IsSaved" 
                        [Props]="{EntityRelationshipID: 242}">
                        Action Execution Logs
                    </mj-tab>
                    <mj-tab-body>
                        <mj-user-view-grid 
                            [Params]="BuildRelationshipViewParamsByEntityName('Action Execution Logs')"  
                            [NewRecordValues]="NewRecordValues('Action Execution Logs')"
                            [AllowLoad]="IsCurrentTab('Action Execution Logs')"  
                            [EditMode]="GridEditMode()"  
                            [BottomMargin]="GridBottomMargin">
                        </mj-user-view-grid>
                    </mj-tab-body>

                    <mj-tab Name="Actions" 
                        [Visible]="record.IsSaved" 
                        [Props]="{EntityRelationshipID: 243}">
                        Actions
                    </mj-tab>
                    <mj-tab-body>
                        <mj-user-view-grid 
                            [Params]="BuildRelationshipViewParamsByEntityName('Actions')"  
                            [NewRecordValues]="NewRecordValues('Actions')"
                            [AllowLoad]="IsCurrentTab('Actions')"  
                            [EditMode]="GridEditMode()"  
                            [BottomMargin]="GridBottomMargin">
                        </mj-user-view-grid>
                    </mj-tab-body>

                    <mj-tab Name="Communication Runs" 
                        [Visible]="record.IsSaved" 
                        [Props]="{EntityRelationshipID: 262}">
                        Communication Runs
                    </mj-tab>
                    <mj-tab-body>
                        <mj-user-view-grid 
                            [Params]="BuildRelationshipViewParamsByEntityName('Communication Runs')"  
                            [NewRecordValues]="NewRecordValues('Communication Runs')"
                            [AllowLoad]="IsCurrentTab('Communication Runs')"  
                            [EditMode]="GridEditMode()"  
                            [BottomMargin]="GridBottomMargin">
                        </mj-user-view-grid>
                    </mj-tab-body>
                </mj-tabstrip>
    </form>
</div>
        <|MERGE_RESOLUTION|>--- conflicted
+++ resolved
@@ -5,7 +5,6 @@
                     
                 </div>
                 <mj-tabstrip (TabSelected)="onTabSelect($event.index)" mjFillContainer>
-<<<<<<< HEAD
                     <mj-tab Name="Activities" 
                         [Visible]="record.IsSaved" 
                         [Props]="{EntityRelationshipID: 153}">
@@ -15,8 +14,6 @@
                         <mj-timeline>
                         </mj-timeline>
                     </mj-tab-body>
-=======
->>>>>>> 8bfc5495
                     <mj-tab Name="Details">
                         Details
                     </mj-tab>
