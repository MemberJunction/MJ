--- conflicted
+++ resolved
@@ -462,14 +462,5 @@
                             [AllowLoad]="IsCurrentTab('Record Change Replay Runs')"  
                             [EditMode]="GridEditMode()"  
                             [BottomMargin]="GridBottomMargin">
-<<<<<<< HEAD
-                        </mj-user-view-grid>
-                    </mj-tab-body>
-=======
-                        </mj-user-view-grid>                    
-                    </mj-tab-body>
-                </mj-tabstrip>
-    </form>
-</div>
-        
->>>>>>> 1c73cbbb
+                        </mj-user-view-grid>                    
+                    </mj-tab-body>