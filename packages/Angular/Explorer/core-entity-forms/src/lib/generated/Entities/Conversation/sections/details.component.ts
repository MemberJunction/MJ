import { Component, Input } from '@angular/core';
import { RegisterClass } from '@memberjunction/global';
import { BaseFormSectionComponent } from '@memberjunction/ng-base-forms';
import { ConversationEntity } from '@memberjunction/core-entities';

@RegisterClass(BaseFormSectionComponent, 'Conversations.details') // Tell MemberJunction about this class 
@Component({
    selector: 'gen-conversation-form-details',
    styleUrls: ['../../../../../shared/form-styles.css'],
    template: `<div *ngIf="this.record">
    <div class="record-form">
        <mj-form-field 
            [record]="record"
            [ShowLabel]="true"
            FieldName="UserID"
            Type="textbox"
            [EditMode]="EditMode"
            LinkType="Record"
            LinkComponentType="Search"
        ></mj-form-field>
        <mj-form-field 
            [record]="record"
            [ShowLabel]="true"
            FieldName="ExternalID"
            Type="textarea"
            [EditMode]="EditMode"
        ></mj-form-field>
        <mj-form-field 
            [record]="record"
            [ShowLabel]="true"
            FieldName="Name"
            Type="textarea"
            [EditMode]="EditMode"
        ></mj-form-field>
        <mj-form-field 
            [record]="record"
            [ShowLabel]="true"
            FieldName="Description"
            Type="textarea"
            [EditMode]="EditMode"
        ></mj-form-field>
        <mj-form-field 
            [record]="record"
            [ShowLabel]="true"
            FieldName="Type"
            Type="textbox"
            [EditMode]="EditMode"
        ></mj-form-field>
        <mj-form-field 
            [record]="record"
            [ShowLabel]="true"
            FieldName="IsArchived"
            Type="checkbox"
            [EditMode]="EditMode"
        ></mj-form-field>
        <mj-form-field 
            [record]="record"
            [ShowLabel]="true"
            FieldName="LinkedEntityID"
            Type="textbox"
            [EditMode]="EditMode"
            LinkType="Record"
            LinkComponentType="Search"
        ></mj-form-field>
        <mj-form-field 
            [record]="record"
            [ShowLabel]="true"
            FieldName="LinkedRecordID"
            Type="textarea"
            [EditMode]="EditMode"
        ></mj-form-field>
        <mj-form-field 
            [record]="record"
            [ShowLabel]="true"
            FieldName="DataContextID"
            Type="textbox"
            [EditMode]="EditMode"
            LinkType="Record"
            LinkComponentType="Search"
        ></mj-form-field>
        <mj-form-field 
            [record]="record"
            [ShowLabel]="true"
            FieldName="__mj_CreatedAt"
            Type="textbox"
            [EditMode]="EditMode"
        ></mj-form-field>
        <mj-form-field 
            [record]="record"
            [ShowLabel]="true"
            FieldName="__mj_UpdatedAt"
            Type="textbox"
            [EditMode]="EditMode"
        ></mj-form-field>
        <mj-form-field 
            [record]="record"
            [ShowLabel]="true"
<<<<<<< HEAD
=======
            FieldName="Status"
            Type="dropdownlist"
            [EditMode]="EditMode"
        ></mj-form-field>
        <mj-form-field 
            [record]="record"
            [ShowLabel]="true"
            FieldName="EnvironmentID"
            Type="textbox"
            [EditMode]="EditMode"
            LinkType="Record"
            LinkComponentType="Search"
        ></mj-form-field>
        <mj-form-field 
            [record]="record"
            [ShowLabel]="true"
            FieldName="ProjectID"
            Type="textbox"
            [EditMode]="EditMode"
            LinkType="Record"
            LinkComponentType="Search"
        ></mj-form-field>
        <mj-form-field 
            [record]="record"
            [ShowLabel]="true"
            FieldName="IsPinned"
            Type="checkbox"
            [EditMode]="EditMode"
        ></mj-form-field>
        <mj-form-field 
            [record]="record"
            [ShowLabel]="true"
>>>>>>> 642befd1
            FieldName="User"
            Type="textbox"
            [EditMode]="EditMode"
        ></mj-form-field>
        <mj-form-field 
            [record]="record"
            [ShowLabel]="true"
            FieldName="LinkedEntity"
            Type="textbox"
            [EditMode]="EditMode"
        ></mj-form-field>
        <mj-form-field 
            [record]="record"
            [ShowLabel]="true"
            FieldName="DataContext"
            Type="textbox"
            [EditMode]="EditMode"
        ></mj-form-field>
        <mj-form-field 
            [record]="record"
            [ShowLabel]="true"
            FieldName="Environment"
            Type="textbox"
            [EditMode]="EditMode"
        ></mj-form-field>
        <mj-form-field 
            [record]="record"
            [ShowLabel]="true"
            FieldName="Project"
            Type="textbox"
            [EditMode]="EditMode"
        ></mj-form-field>

    </div>
</div>
    `
})
export class ConversationDetailsComponent extends BaseFormSectionComponent {
    @Input() override record!: ConversationEntity;
    @Input() override EditMode: boolean = false;
}

export function LoadConversationDetailsComponent() {
    // does nothing, but called in order to prevent tree-shaking from eliminating this component from the build
}
      <|MERGE_RESOLUTION|>--- conflicted
+++ resolved
@@ -95,8 +95,6 @@
         <mj-form-field 
             [record]="record"
             [ShowLabel]="true"
-<<<<<<< HEAD
-=======
             FieldName="Status"
             Type="dropdownlist"
             [EditMode]="EditMode"
@@ -129,7 +127,6 @@
         <mj-form-field 
             [record]="record"
             [ShowLabel]="true"
->>>>>>> 642befd1
             FieldName="User"
             Type="textbox"
             [EditMode]="EditMode"
