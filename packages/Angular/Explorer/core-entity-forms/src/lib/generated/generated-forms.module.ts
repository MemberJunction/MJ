--- conflicted
+++ resolved
@@ -339,11 +339,8 @@
     ContainerDirectivesModule,
     DropDownListModule,
     ComboBoxModule,
-<<<<<<< HEAD
-    TimelineModule
-=======
-    UserViewGridModule
->>>>>>> 1c73cbbb
+    UserViewGridModule, 
+    TimelineModule
 ],
 exports: [
 ]
@@ -389,11 +386,8 @@
     ContainerDirectivesModule,
     DropDownListModule,
     ComboBoxModule,
-<<<<<<< HEAD
-    TimelineModule
-=======
-    UserViewGridModule
->>>>>>> 1c73cbbb
+    UserViewGridModule, 
+    TimelineModule
 ],
 exports: [
 ]
@@ -439,11 +433,8 @@
     ContainerDirectivesModule,
     DropDownListModule,
     ComboBoxModule,
-<<<<<<< HEAD
-    TimelineModule
-=======
-    UserViewGridModule
->>>>>>> 1c73cbbb
+    UserViewGridModule, 
+    TimelineModule
 ],
 exports: [
 ]
@@ -489,11 +480,8 @@
     ContainerDirectivesModule,
     DropDownListModule,
     ComboBoxModule,
-<<<<<<< HEAD
-    TimelineModule
-=======
-    UserViewGridModule
->>>>>>> 1c73cbbb
+    UserViewGridModule, 
+    TimelineModule
 ],
 exports: [
 ]
@@ -539,11 +527,8 @@
     ContainerDirectivesModule,
     DropDownListModule,
     ComboBoxModule,
-<<<<<<< HEAD
-    TimelineModule
-=======
-    UserViewGridModule
->>>>>>> 1c73cbbb
+    UserViewGridModule, 
+    TimelineModule
 ],
 exports: [
 ]
@@ -589,12 +574,9 @@
     ContainerDirectivesModule,
     DropDownListModule,
     ComboBoxModule,
-<<<<<<< HEAD
-    TimelineModule
-=======
-    UserViewGridModule,
-    JoinGridModule
->>>>>>> 1c73cbbb
+    UserViewGridModule,
+    JoinGridModule, 
+    TimelineModule
 ],
 exports: [
 ]
@@ -640,11 +622,8 @@
     ContainerDirectivesModule,
     DropDownListModule,
     ComboBoxModule,
-<<<<<<< HEAD
-    TimelineModule
-=======
-    UserViewGridModule
->>>>>>> 1c73cbbb
+    UserViewGridModule, 
+    TimelineModule
 ],
 exports: [
 ]
