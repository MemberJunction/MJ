--- conflicted
+++ resolved
@@ -179,20 +179,10 @@
                 <i class="fa-solid fa-sliders"></i> Parameters
             </mj-tab>
             <mj-tab-body>
-<<<<<<< HEAD
-                <mj-user-view-grid 
-                    [Params]="BuildRelationshipViewParamsByEntityName('Template Params','TemplateID')"  
-                    [NewRecordValues]="NewRecordValues('Template Params')"
-                    [AllowLoad]="IsCurrentTab('Template Params')"  
-                    [EditMode]="GridEditMode()"  
-                >
-                </mj-user-view-grid>                    
-=======
                 <mj-template-params-grid 
                     [template]="record"
                     [editMode]="EditMode">
                 </mj-template-params-grid>                    
->>>>>>> a2ceab86
             </mj-tab-body>
 
             <!-- AI Prompts Tab -->
