{
  "name": "@memberjunction/ng-resource-permissions",
  "version": "2.8.0",
  "description": "MemberJunction: Angular components for displaying/editing permissions for a resource",
  "main": "./dist/public-api.js",
  "typings": "./dist/public-api.d.ts",
  "files": [
    "/dist"
  ],
  "scripts": {
    "test": "echo \"Error: no test specified\" && exit 1",
    "build": "ngc"
  },
  "keywords": [],
  "author": "",
  "license": "ISC",
  "devDependencies": {
    "@angular/compiler": "18.0.2",
    "@angular/compiler-cli": "18.0.2"
  },
  "peerDependencies": {
    "@angular/common": "18.0.2",
    "@angular/core": "18.0.2",
    "@angular/forms": "18.0.2",
    "@angular/router": "18.0.2"
  },
  "dependencies": {
<<<<<<< HEAD
    "@memberjunction/core-entities": "2.7.1",
    "@memberjunction/global": "2.7.1",
    "@memberjunction/core": "2.7.1",
    "@memberjunction/ng-container-directives": "2.7.1",
    "@memberjunction/ng-shared": "2.7.1",
    "@memberjunction/ng-generic-dialog": "2.7.1",
=======
    "@memberjunction/core-entities": "2.8.0",
    "@memberjunction/global": "2.8.0",
    "@memberjunction/core": "2.8.0",
    "@memberjunction/ng-container-directives": "2.8.0",
    "@memberjunction/ng-shared": "2.8.0",
>>>>>>> 3aaae355
    "@progress/kendo-angular-dropdowns": "16.2.0",
    "@progress/kendo-angular-grid": "16.2.0",
    "@progress/kendo-angular-buttons": "16.2.0",
    "@progress/kendo-angular-dialog": "16.2.0",
    "@progress/kendo-angular-indicators": "16.2.0",
    "tslib": "^2.3.0"
  },
  "sideEffects": false
}<|MERGE_RESOLUTION|>--- conflicted
+++ resolved
@@ -25,20 +25,12 @@
     "@angular/router": "18.0.2"
   },
   "dependencies": {
-<<<<<<< HEAD
-    "@memberjunction/core-entities": "2.7.1",
-    "@memberjunction/global": "2.7.1",
-    "@memberjunction/core": "2.7.1",
-    "@memberjunction/ng-container-directives": "2.7.1",
-    "@memberjunction/ng-shared": "2.7.1",
-    "@memberjunction/ng-generic-dialog": "2.7.1",
-=======
     "@memberjunction/core-entities": "2.8.0",
     "@memberjunction/global": "2.8.0",
     "@memberjunction/core": "2.8.0",
     "@memberjunction/ng-container-directives": "2.8.0",
     "@memberjunction/ng-shared": "2.8.0",
->>>>>>> 3aaae355
+    "@memberjunction/ng-generic-dialog": "2.8.0",
     "@progress/kendo-angular-dropdowns": "16.2.0",
     "@progress/kendo-angular-grid": "16.2.0",
     "@progress/kendo-angular-buttons": "16.2.0",
