import { Component, Input, OnInit } from '@angular/core';
import { BaseFormComponent } from '@memberjunction/ng-base-forms';
import { EventCodes, SharedService } from '@memberjunction/ng-shared';
import { BaseEntity, CompositeKey, LogError, Metadata, RecordDependency } from '@memberjunction/core';
import { Router } from '@angular/router';
import { MJEvent, MJEventType, MJGlobal } from '@memberjunction/global';


@Component({
    selector: 'mj-form-toolbar',
    styleUrl: './form-toolbar.css',
    templateUrl: './form-toolbar.html'
})
export class FormToolbarComponent implements OnInit {
    @Input() ShowSkipChatButton: boolean = true;
    @Input() form!: BaseFormComponent;


    /**
     * This property does not get modified by the toolbar as things change within its state, it is the global setting you can change to disable the toolbar
     */
    public Disabled: boolean = false;

    /**
     * Determines if the toolbar is enabled or disabled.
     */
    public get CurrentlyDisabled(): boolean {
        return this.Disabled && this._currentlyDisabled;
    }

    /**
     * Internal property that changes over time based on the state of the record being managed. Don't access this directly, use the CurrentlyDisabled property instead.
     */
    public _currentlyDisabled: boolean = false;

    /**
     * Internal property used to determine if the delete record confirmation dialog is currently displayed or not
     */
    public _deleteDialogVisible: boolean = false;
    /**
     * Internal property used to determine if the skip chat window is currently displayed or not
     */
    public _skipChatDialogVisible: boolean = false;

    public get LinkedEntityPrimaryKey(): CompositeKey {
        return this.form.record.PrimaryKey;
    }

    public get IsActionEntity(): boolean {
        return this.form.record.EntityInfo.Name === "Actions";
    }

    public constructor(private router: Router) {
    }

    public async ngOnInit(): Promise<void> {
    }
 
    public async saveExistingRecord(event: MouseEvent) {
        // Ensure the button takes focus
        const button = event.target as HTMLElement;
        button.focus();

        // while we are saving the record we are editing, we need to apply a UX effect on our peer elements in the browser to ensure they are 
        // not further edited and also disable all of the other stuff on this toolbar. So get the HTML reference to the toolbar, and disable it
        // then get the HTML reference to the parent of the toolbar and opacity it out.
        // Then create an HTML element that is centered horizaontall across the parent and is below the toolbar and show a status message of "Saving..." in it

        // Disable the toolbar and apply the UX effect to the form parent
        this._currentlyDisabled = true;
        const toolbar = button.closest('.toolbar-container') as HTMLElement;
        const formElement = toolbar.closest('form') as HTMLElement;

        // Apply inline styles to disable interactions and set opacity
        formElement.style.pointerEvents = 'none'; // This prevents interactions with the form
        formElement.style.opacity = '0.75'; // This makes the form opaque

        // Create and show the status message element
        const statusMessage = document.createElement('div');
        statusMessage.className = 'form-toolbar-status-message';
        formElement.appendChild(statusMessage);

        statusMessage.style.position = 'absolute';
        statusMessage.style.top = `${100}px`;

        // Timer variables
        let elapsedTime = 0;
        let serverUpdateMessage: string = "";
        const timer = setInterval(() => {
            elapsedTime += .1;
            statusMessage.innerHTML = `<div>Saving...<span class="form-toolbar-elapsed-time">(${Math.floor(elapsedTime)} sec${elapsedTime === 0 || elapsedTime > 1 ? 's' : ''})</span></div>` + (serverUpdateMessage ? `<div class="form-toolbar-server-update-message">${serverUpdateMessage}</div>` : '');
        }, 100);

        try {
            // listen for status updates from MJGlobal that come from the server
            MJGlobal.Instance.GetEventListener(false).subscribe((event: MJEvent) => {
                if (event.eventCode === EventCodes.PushStatusUpdates) {
                    serverUpdateMessage = event.args?.message;
                    console.log(event);
                }
            });

            // Save the record
            const result = await this.form.SaveRecord(true);
<<<<<<< HEAD
            if (!result){
                LogError("Error saving record:", undefined, this.form.record.LatestResult);
                alert(this.form.record.LatestResult.Message);
            }

=======
            if (!result) {
                const msg = this.form.record.LatestResult?.Message ? ': ' + this.form.record.LatestResult.Message : '';
                SharedService.Instance.CreateSimpleNotification(`Error saving record${msg}`, 'error', 3000);
            }
>>>>>>> 6af782f3
        } finally {
            // Re-enable the toolbar and remove the UX effect
            this._currentlyDisabled = false;

            formElement.style.pointerEvents = 'auto'; // This re-enables interactions with the form
            formElement.style.opacity = '1'; // This restores the form's opacity

            // Remove the status message element
            formElement.removeChild(statusMessage);

            // Clear the timer
            clearInterval(timer);
        }
    }
    
    
    /**
     * This method is called internally when the user clicks on the Skip button, and also can be invoked manually in code to show the Skip dialog.
     */
    public ShowSkipChat(): void {
        this._skipChatDialogVisible = !this._skipChatDialogVisible;
        SharedService.Instance.InvokeManualResize();
    }
    
    public toggleDeleteDialog(show: boolean): void {
        this._deleteDialogVisible = show;
    }
    
    public async deleteRecord(): Promise<void> {
        this.toggleDeleteDialog(false);
        let dependencies: RecordDependency[] = await this.form.GetRecordDependencies();
        if(dependencies.length > 0){
            SharedService.Instance.CreateSimpleNotification(`This record cannot be deleted because it is being used by ${dependencies.length} other records.`, 'error', 2000);
            return;
        }

        const deleteResult: boolean = await this.form.record.Delete();
        if (deleteResult) {
            SharedService.Instance.CreateSimpleNotification('Record deleted succesfully', 'success', 2000);
            let event: any = {
                event: MJEventType.ComponentEvent, 
                eventCode: EventCodes.CloseCurrentTab,
                component: null,
                args: null
            };

            MJGlobal.Instance.RaiseEvent(event);
        }
        else {
            SharedService.Instance.CreateSimpleNotification('Error deleting record', 'error', 2000);
        }
    }

    public async RunAction(): Promise<void> {
        console.log("clicked");
    }
}<|MERGE_RESOLUTION|>--- conflicted
+++ resolved
@@ -1,7 +1,7 @@
 import { Component, Input, OnInit } from '@angular/core';
 import { BaseFormComponent } from '@memberjunction/ng-base-forms';
 import { EventCodes, SharedService } from '@memberjunction/ng-shared';
-import { BaseEntity, CompositeKey, LogError, Metadata, RecordDependency } from '@memberjunction/core';
+import { BaseEntity, CompositeKey, Metadata, RecordDependency } from '@memberjunction/core';
 import { Router } from '@angular/router';
 import { MJEvent, MJEventType, MJGlobal } from '@memberjunction/global';
 
@@ -44,10 +44,6 @@
 
     public get LinkedEntityPrimaryKey(): CompositeKey {
         return this.form.record.PrimaryKey;
-    }
-
-    public get IsActionEntity(): boolean {
-        return this.form.record.EntityInfo.Name === "Actions";
     }
 
     public constructor(private router: Router) {
@@ -102,18 +98,10 @@
 
             // Save the record
             const result = await this.form.SaveRecord(true);
-<<<<<<< HEAD
-            if (!result){
-                LogError("Error saving record:", undefined, this.form.record.LatestResult);
-                alert(this.form.record.LatestResult.Message);
-            }
-
-=======
             if (!result) {
                 const msg = this.form.record.LatestResult?.Message ? ': ' + this.form.record.LatestResult.Message : '';
                 SharedService.Instance.CreateSimpleNotification(`Error saving record${msg}`, 'error', 3000);
             }
->>>>>>> 6af782f3
         } finally {
             // Re-enable the toolbar and remove the UX effect
             this._currentlyDisabled = false;
@@ -166,8 +154,4 @@
             SharedService.Instance.CreateSimpleNotification('Error deleting record', 'error', 2000);
         }
     }
-
-    public async RunAction(): Promise<void> {
-        console.log("clicked");
-    }
 }