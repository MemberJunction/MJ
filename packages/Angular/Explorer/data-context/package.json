--- conflicted
+++ resolved
@@ -1,11 +1,6 @@
 {
   "name": "@memberjunction/ng-data-context",
-<<<<<<< HEAD
-  "version": "1.7.1",
-  "repository": "github:MemberJunction/MJ",
-=======
   "version": "1.8.1",
->>>>>>> 4396a670
   "description": "MemberJunction: Angular component and pop-up window to display and edit the contents of a data context.",
   "main": "./dist/public-api.js",
   "typings": "./dist/public-api.d.ts",
