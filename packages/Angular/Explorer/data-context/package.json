--- conflicted
+++ resolved
@@ -25,14 +25,8 @@
     "@progress/kendo-angular-indicators": "16.2.0"
   },
   "dependencies": {
-<<<<<<< HEAD
-    "@memberjunction/core": "2.13.2",
-    "@memberjunction/global": "2.13.2",
-=======
     "@memberjunction/core": "2.13.4",
     "@memberjunction/global": "2.13.4",
-    "@memberjunction/ng-compare-records": "2.13.4",
->>>>>>> 9e048f61
     "tslib": "^2.3.0"
   },
   "sideEffects": false
