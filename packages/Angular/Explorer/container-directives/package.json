--- conflicted
+++ resolved
@@ -1,11 +1,6 @@
 {
   "name": "@memberjunction/ng-container-directives",
-<<<<<<< HEAD
-  "version": "1.7.1",
-  "repository": "github:MemberJunction/MJ",
-=======
   "version": "1.8.1",
->>>>>>> 4396a670
   "description": "MemberJunction: Angular Container Directives - Fill Container for Auto-Resizing, and plain container just for element identification/binding",
   "main": "./dist/public-api.js",
   "typings": "./dist/public-api.d.ts",
