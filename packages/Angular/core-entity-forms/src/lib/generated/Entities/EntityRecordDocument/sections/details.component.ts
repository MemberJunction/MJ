import { Component, Input } from '@angular/core';
import { RegisterClass } from '@memberjunction/global';
import { BaseFormSectionComponent } from '@memberjunction/ng-base-forms';
import { EntityRecordDocumentEntity } from '@memberjunction/core-entities';

@RegisterClass(BaseFormSectionComponent, 'Entity Record Documents.details') // Tell MemberJunction about this class 
@Component({
    selector: 'gen-entityrecorddocument-form-details',
    styleUrls: ['../../../../../shared/form-styles.css'],
    template: `<div *ngIf="this.record">
<<<<<<< HEAD
    <div *ngIf="this.EditMode" class="record-form">
                  
        <div class="record-form-row">
            <label class="fieldLabel">Entity ID</label>
            <kendo-numerictextbox [(value)]="record.EntityID" ></kendo-numerictextbox>   
        </div>               
        <div class="record-form-row">
            <label class="fieldLabel">Record ID</label>
            <kendo-textarea [(ngModel)]="record.RecordID" ></kendo-textarea>   
        </div>               
        <div class="record-form-row">
            <label class="fieldLabel">Document Text</label>
            <kendo-textbox [(ngModel)]="record.DocumentText"  />   
        </div>               
        <div class="record-form-row">
            <label class="fieldLabel">Vector Index ID</label>
            <kendo-numerictextbox [(value)]="record.VectorIndexID" ></kendo-numerictextbox>   
        </div>               
        <div class="record-form-row">
            <label class="fieldLabel">Vector ID</label>
            <kendo-textbox [(ngModel)]="record.VectorID"  />   
        </div>               
        <div class="record-form-row">
            <label class="fieldLabel">Vector JSON</label>
            <kendo-textbox [(ngModel)]="record.VectorJSON"  />   
        </div>               
        <div class="record-form-row">
            <label class="fieldLabel">Entity Record Updated At</label>
            <kendo-datepicker [(value)]="record.EntityRecordUpdatedAt" ></kendo-datepicker>   
        </div>               
        <div class="record-form-row">
            <label class="fieldLabel">Created At</label>
            <span >{{FormatValue('CreatedAt', 0)}}</span>   
        </div>               
        <div class="record-form-row">
            <label class="fieldLabel">Updated At</label>
            <span >{{FormatValue('UpdatedAt', 0)}}</span>   
        </div>               
        <div class="record-form-row">
            <label class="fieldLabel">Entity Document ID</label>
            <kendo-numerictextbox [(value)]="record.EntityDocumentID" ></kendo-numerictextbox>   
        </div> 
    </div>
    <div *ngIf="!this.EditMode" class="record-form">
                  
        <div class="record-form-row">
            <label class="fieldLabel">Entity ID</label>
            <span mjFieldLink [record]="record" fieldName="EntityID" >{{FormatValue('EntityID', 0)}}</span>
        </div>              
        <div class="record-form-row">
            <label class="fieldLabel">Record ID</label>
            <span >{{FormatValue('RecordID', 0)}}</span>
        </div>              
        <div class="record-form-row">
            <label class="fieldLabel">Document Text</label>
            <span >{{FormatValue('DocumentText', 0)}}</span>
        </div>              
        <div class="record-form-row">
            <label class="fieldLabel">Vector Index ID</label>
            <span >{{FormatValue('VectorIndexID', 0)}}</span>
        </div>              
        <div class="record-form-row">
            <label class="fieldLabel">Vector ID</label>
            <span >{{FormatValue('VectorID', 0)}}</span>
        </div>              
        <div class="record-form-row">
            <label class="fieldLabel">Vector JSON</label>
            <span >{{FormatValue('VectorJSON', 0)}}</span>
        </div>              
        <div class="record-form-row">
            <label class="fieldLabel">Entity Record Updated At</label>
            <span >{{FormatValue('EntityRecordUpdatedAt', 0)}}</span>
        </div>              
        <div class="record-form-row">
            <label class="fieldLabel">Created At</label>
            <span >{{FormatValue('CreatedAt', 0)}}</span>
        </div>              
        <div class="record-form-row">
            <label class="fieldLabel">Updated At</label>
            <span >{{FormatValue('UpdatedAt', 0)}}</span>
        </div>              
        <div class="record-form-row">
            <label class="fieldLabel">Entity Document ID</label>
            <span >{{FormatValue('EntityDocumentID', 0)}}</span>
        </div>
=======
    <div class="record-form">
        <mj-form-field
            [record]="record"
            FieldName="EntityID"
            Type="numerictextbox"
            [EditMode]="EditMode"
            LinkType="Record"
        ></mj-form-field>
        <mj-form-field
            [record]="record"
            FieldName="RecordID"
            Type="textarea"
            [EditMode]="EditMode"
        ></mj-form-field>
        <mj-form-field
            [record]="record"
            FieldName="DocumentText"
            Type="textbox"
            [EditMode]="EditMode"
        ></mj-form-field>
        <mj-form-field
            [record]="record"
            FieldName="VectorIndexID"
            Type="numerictextbox"
            [EditMode]="EditMode"
        ></mj-form-field>
        <mj-form-field
            [record]="record"
            FieldName="VectorID"
            Type="textbox"
            [EditMode]="EditMode"
        ></mj-form-field>
        <mj-form-field
            [record]="record"
            FieldName="VectorJSON"
            Type="textbox"
            [EditMode]="EditMode"
        ></mj-form-field>
        <mj-form-field
            [record]="record"
            FieldName="EntityRecordUpdatedAt"
            Type="datepicker"
            [EditMode]="EditMode"
        ></mj-form-field>
        <mj-form-field
            [record]="record"
            FieldName="CreatedAt"
            Type="textbox"
            [EditMode]="EditMode"
        ></mj-form-field>
        <mj-form-field
            [record]="record"
            FieldName="UpdatedAt"
            Type="textbox"
            [EditMode]="EditMode"
        ></mj-form-field>
        <mj-form-field
            [record]="record"
            FieldName="EntityDocumentID"
            Type="numerictextbox"
            [EditMode]="EditMode"
        ></mj-form-field>

>>>>>>> f00358bb
    </div>
</div>
    `
})
export class EntityRecordDocumentDetailsComponent extends BaseFormSectionComponent {
    @Input() override record!: EntityRecordDocumentEntity;
    @Input() override EditMode: boolean = false;
}

export function LoadEntityRecordDocumentDetailsComponent() {
    // does nothing, but called in order to prevent tree-shaking from eliminating this component from the build
}
      <|MERGE_RESOLUTION|>--- conflicted
+++ resolved
@@ -8,93 +8,6 @@
     selector: 'gen-entityrecorddocument-form-details',
     styleUrls: ['../../../../../shared/form-styles.css'],
     template: `<div *ngIf="this.record">
-<<<<<<< HEAD
-    <div *ngIf="this.EditMode" class="record-form">
-                  
-        <div class="record-form-row">
-            <label class="fieldLabel">Entity ID</label>
-            <kendo-numerictextbox [(value)]="record.EntityID" ></kendo-numerictextbox>   
-        </div>               
-        <div class="record-form-row">
-            <label class="fieldLabel">Record ID</label>
-            <kendo-textarea [(ngModel)]="record.RecordID" ></kendo-textarea>   
-        </div>               
-        <div class="record-form-row">
-            <label class="fieldLabel">Document Text</label>
-            <kendo-textbox [(ngModel)]="record.DocumentText"  />   
-        </div>               
-        <div class="record-form-row">
-            <label class="fieldLabel">Vector Index ID</label>
-            <kendo-numerictextbox [(value)]="record.VectorIndexID" ></kendo-numerictextbox>   
-        </div>               
-        <div class="record-form-row">
-            <label class="fieldLabel">Vector ID</label>
-            <kendo-textbox [(ngModel)]="record.VectorID"  />   
-        </div>               
-        <div class="record-form-row">
-            <label class="fieldLabel">Vector JSON</label>
-            <kendo-textbox [(ngModel)]="record.VectorJSON"  />   
-        </div>               
-        <div class="record-form-row">
-            <label class="fieldLabel">Entity Record Updated At</label>
-            <kendo-datepicker [(value)]="record.EntityRecordUpdatedAt" ></kendo-datepicker>   
-        </div>               
-        <div class="record-form-row">
-            <label class="fieldLabel">Created At</label>
-            <span >{{FormatValue('CreatedAt', 0)}}</span>   
-        </div>               
-        <div class="record-form-row">
-            <label class="fieldLabel">Updated At</label>
-            <span >{{FormatValue('UpdatedAt', 0)}}</span>   
-        </div>               
-        <div class="record-form-row">
-            <label class="fieldLabel">Entity Document ID</label>
-            <kendo-numerictextbox [(value)]="record.EntityDocumentID" ></kendo-numerictextbox>   
-        </div> 
-    </div>
-    <div *ngIf="!this.EditMode" class="record-form">
-                  
-        <div class="record-form-row">
-            <label class="fieldLabel">Entity ID</label>
-            <span mjFieldLink [record]="record" fieldName="EntityID" >{{FormatValue('EntityID', 0)}}</span>
-        </div>              
-        <div class="record-form-row">
-            <label class="fieldLabel">Record ID</label>
-            <span >{{FormatValue('RecordID', 0)}}</span>
-        </div>              
-        <div class="record-form-row">
-            <label class="fieldLabel">Document Text</label>
-            <span >{{FormatValue('DocumentText', 0)}}</span>
-        </div>              
-        <div class="record-form-row">
-            <label class="fieldLabel">Vector Index ID</label>
-            <span >{{FormatValue('VectorIndexID', 0)}}</span>
-        </div>              
-        <div class="record-form-row">
-            <label class="fieldLabel">Vector ID</label>
-            <span >{{FormatValue('VectorID', 0)}}</span>
-        </div>              
-        <div class="record-form-row">
-            <label class="fieldLabel">Vector JSON</label>
-            <span >{{FormatValue('VectorJSON', 0)}}</span>
-        </div>              
-        <div class="record-form-row">
-            <label class="fieldLabel">Entity Record Updated At</label>
-            <span >{{FormatValue('EntityRecordUpdatedAt', 0)}}</span>
-        </div>              
-        <div class="record-form-row">
-            <label class="fieldLabel">Created At</label>
-            <span >{{FormatValue('CreatedAt', 0)}}</span>
-        </div>              
-        <div class="record-form-row">
-            <label class="fieldLabel">Updated At</label>
-            <span >{{FormatValue('UpdatedAt', 0)}}</span>
-        </div>              
-        <div class="record-form-row">
-            <label class="fieldLabel">Entity Document ID</label>
-            <span >{{FormatValue('EntityDocumentID', 0)}}</span>
-        </div>
-=======
     <div class="record-form">
         <mj-form-field
             [record]="record"
@@ -158,7 +71,6 @@
             [EditMode]="EditMode"
         ></mj-form-field>
 
->>>>>>> f00358bb
     </div>
 </div>
     `
