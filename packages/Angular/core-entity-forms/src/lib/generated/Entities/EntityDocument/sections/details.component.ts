import { Component, Input } from '@angular/core';
import { RegisterClass } from '@memberjunction/global';
import { BaseFormSectionComponent } from '@memberjunction/ng-base-forms';
import { EntityDocumentEntity } from '@memberjunction/core-entities';

@RegisterClass(BaseFormSectionComponent, 'Entity Documents.details') // Tell MemberJunction about this class 
@Component({
    selector: 'gen-entitydocument-form-details',
    styleUrls: ['../../../../../shared/form-styles.css'],
    template: `<div *ngIf="this.record">
<<<<<<< HEAD
    <div *ngIf="this.EditMode" class="record-form">
                  
        <div class="record-form-row">
            <label class="fieldLabel">Name</label>
            <kendo-textarea [(ngModel)]="record.Name" ></kendo-textarea>   
        </div>               
        <div class="record-form-row">
            <label class="fieldLabel">Entity ID</label>
            <kendo-numerictextbox [(value)]="record.EntityID" ></kendo-numerictextbox>   
        </div>               
        <div class="record-form-row">
            <label class="fieldLabel">Type ID</label>
            <kendo-numerictextbox [(value)]="record.TypeID" ></kendo-numerictextbox>   
        </div>               
        <div class="record-form-row">
            <label class="fieldLabel">Status</label>
            <kendo-dropdownlist [data]="['Active', 'Inactive']" [(ngModel)]="record.Status" ></kendo-dropdownlist>   
        </div>               
        <div class="record-form-row">
            <label class="fieldLabel">Template</label>
            <kendo-textbox [(ngModel)]="record.Template"  />   
        </div>               
        <div class="record-form-row">
            <label class="fieldLabel">Created At</label>
            <span >{{FormatValue('CreatedAt', 0)}}</span>   
        </div>               
        <div class="record-form-row">
            <label class="fieldLabel">Updated At</label>
            <span >{{FormatValue('UpdatedAt', 0)}}</span>   
        </div>               
        <div class="record-form-row">
            <label class="fieldLabel">Vector Database ID</label>
            <kendo-numerictextbox [(value)]="record.VectorDatabaseID" ></kendo-numerictextbox>   
        </div>               
        <div class="record-form-row">
            <label class="fieldLabel">AIModel ID</label>
            <kendo-numerictextbox [(value)]="record.AIModelID" ></kendo-numerictextbox>   
        </div>               
        <div class="record-form-row">
            <label class="fieldLabel">Entity</label>
            <span >{{FormatValue('Entity', 0)}}</span>   
        </div>               
        <div class="record-form-row">
            <label class="fieldLabel">Type</label>
            <span >{{FormatValue('Type', 0)}}</span>   
        </div> 
    </div>
    <div *ngIf="!this.EditMode" class="record-form">
                  
        <div class="record-form-row">
            <label class="fieldLabel">Name</label>
            <span >{{FormatValue('Name', 0)}}</span>
        </div>              
        <div class="record-form-row">
            <label class="fieldLabel">Entity ID</label>
            <span mjFieldLink [record]="record" fieldName="EntityID" >{{FormatValue('EntityID', 0)}}</span>
        </div>              
        <div class="record-form-row">
            <label class="fieldLabel">Type ID</label>
            <span mjFieldLink [record]="record" fieldName="TypeID" >{{FormatValue('TypeID', 0)}}</span>
        </div>              
        <div class="record-form-row">
            <label class="fieldLabel">Status</label>
            <span >{{FormatValue('Status', 0)}}</span>
        </div>              
        <div class="record-form-row">
            <label class="fieldLabel">Template</label>
            <span >{{FormatValue('Template', 0)}}</span>
        </div>              
        <div class="record-form-row">
            <label class="fieldLabel">Created At</label>
            <span >{{FormatValue('CreatedAt', 0)}}</span>
        </div>              
        <div class="record-form-row">
            <label class="fieldLabel">Updated At</label>
            <span >{{FormatValue('UpdatedAt', 0)}}</span>
        </div>              
        <div class="record-form-row">
            <label class="fieldLabel">Vector Database ID</label>
            <span >{{FormatValue('VectorDatabaseID', 0)}}</span>
        </div>              
        <div class="record-form-row">
            <label class="fieldLabel">AIModel ID</label>
            <span >{{FormatValue('AIModelID', 0)}}</span>
        </div>              
        <div class="record-form-row">
            <label class="fieldLabel">Entity</label>
            <span >{{FormatValue('Entity', 0)}}</span>
        </div>              
        <div class="record-form-row">
            <label class="fieldLabel">Type</label>
            <span >{{FormatValue('Type', 0)}}</span>
        </div>
=======
    <div class="record-form">
        <mj-form-field
            [record]="record"
            FieldName="Name"
            Type="textarea"
            [EditMode]="EditMode"
        ></mj-form-field>
        <mj-form-field
            [record]="record"
            FieldName="EntityID"
            Type="numerictextbox"
            [EditMode]="EditMode"
            LinkType="Record"
        ></mj-form-field>
        <mj-form-field
            [record]="record"
            FieldName="TypeID"
            Type="numerictextbox"
            [EditMode]="EditMode"
            LinkType="Record"
        ></mj-form-field>
        <mj-form-field
            [record]="record"
            FieldName="Status"
            Type="dropdownlist"
            [EditMode]="EditMode"
        ></mj-form-field>
        <mj-form-field
            [record]="record"
            FieldName="Template"
            Type="textbox"
            [EditMode]="EditMode"
        ></mj-form-field>
        <mj-form-field
            [record]="record"
            FieldName="CreatedAt"
            Type="textbox"
            [EditMode]="EditMode"
        ></mj-form-field>
        <mj-form-field
            [record]="record"
            FieldName="UpdatedAt"
            Type="textbox"
            [EditMode]="EditMode"
        ></mj-form-field>
        <mj-form-field
            [record]="record"
            FieldName="VectorDatabaseID"
            Type="numerictextbox"
            [EditMode]="EditMode"
        ></mj-form-field>
        <mj-form-field
            [record]="record"
            FieldName="AIModelID"
            Type="numerictextbox"
            [EditMode]="EditMode"
        ></mj-form-field>
        <mj-form-field
            [record]="record"
            FieldName="Entity"
            Type="textbox"
            [EditMode]="EditMode"
        ></mj-form-field>
        <mj-form-field
            [record]="record"
            FieldName="Type"
            Type="textbox"
            [EditMode]="EditMode"
        ></mj-form-field>

>>>>>>> f00358bb
    </div>
</div>
    `
})
export class EntityDocumentDetailsComponent extends BaseFormSectionComponent {
    @Input() override record!: EntityDocumentEntity;
    @Input() override EditMode: boolean = false;
}

export function LoadEntityDocumentDetailsComponent() {
    // does nothing, but called in order to prevent tree-shaking from eliminating this component from the build
}
      <|MERGE_RESOLUTION|>--- conflicted
+++ resolved
@@ -8,101 +8,6 @@
     selector: 'gen-entitydocument-form-details',
     styleUrls: ['../../../../../shared/form-styles.css'],
     template: `<div *ngIf="this.record">
-<<<<<<< HEAD
-    <div *ngIf="this.EditMode" class="record-form">
-                  
-        <div class="record-form-row">
-            <label class="fieldLabel">Name</label>
-            <kendo-textarea [(ngModel)]="record.Name" ></kendo-textarea>   
-        </div>               
-        <div class="record-form-row">
-            <label class="fieldLabel">Entity ID</label>
-            <kendo-numerictextbox [(value)]="record.EntityID" ></kendo-numerictextbox>   
-        </div>               
-        <div class="record-form-row">
-            <label class="fieldLabel">Type ID</label>
-            <kendo-numerictextbox [(value)]="record.TypeID" ></kendo-numerictextbox>   
-        </div>               
-        <div class="record-form-row">
-            <label class="fieldLabel">Status</label>
-            <kendo-dropdownlist [data]="['Active', 'Inactive']" [(ngModel)]="record.Status" ></kendo-dropdownlist>   
-        </div>               
-        <div class="record-form-row">
-            <label class="fieldLabel">Template</label>
-            <kendo-textbox [(ngModel)]="record.Template"  />   
-        </div>               
-        <div class="record-form-row">
-            <label class="fieldLabel">Created At</label>
-            <span >{{FormatValue('CreatedAt', 0)}}</span>   
-        </div>               
-        <div class="record-form-row">
-            <label class="fieldLabel">Updated At</label>
-            <span >{{FormatValue('UpdatedAt', 0)}}</span>   
-        </div>               
-        <div class="record-form-row">
-            <label class="fieldLabel">Vector Database ID</label>
-            <kendo-numerictextbox [(value)]="record.VectorDatabaseID" ></kendo-numerictextbox>   
-        </div>               
-        <div class="record-form-row">
-            <label class="fieldLabel">AIModel ID</label>
-            <kendo-numerictextbox [(value)]="record.AIModelID" ></kendo-numerictextbox>   
-        </div>               
-        <div class="record-form-row">
-            <label class="fieldLabel">Entity</label>
-            <span >{{FormatValue('Entity', 0)}}</span>   
-        </div>               
-        <div class="record-form-row">
-            <label class="fieldLabel">Type</label>
-            <span >{{FormatValue('Type', 0)}}</span>   
-        </div> 
-    </div>
-    <div *ngIf="!this.EditMode" class="record-form">
-                  
-        <div class="record-form-row">
-            <label class="fieldLabel">Name</label>
-            <span >{{FormatValue('Name', 0)}}</span>
-        </div>              
-        <div class="record-form-row">
-            <label class="fieldLabel">Entity ID</label>
-            <span mjFieldLink [record]="record" fieldName="EntityID" >{{FormatValue('EntityID', 0)}}</span>
-        </div>              
-        <div class="record-form-row">
-            <label class="fieldLabel">Type ID</label>
-            <span mjFieldLink [record]="record" fieldName="TypeID" >{{FormatValue('TypeID', 0)}}</span>
-        </div>              
-        <div class="record-form-row">
-            <label class="fieldLabel">Status</label>
-            <span >{{FormatValue('Status', 0)}}</span>
-        </div>              
-        <div class="record-form-row">
-            <label class="fieldLabel">Template</label>
-            <span >{{FormatValue('Template', 0)}}</span>
-        </div>              
-        <div class="record-form-row">
-            <label class="fieldLabel">Created At</label>
-            <span >{{FormatValue('CreatedAt', 0)}}</span>
-        </div>              
-        <div class="record-form-row">
-            <label class="fieldLabel">Updated At</label>
-            <span >{{FormatValue('UpdatedAt', 0)}}</span>
-        </div>              
-        <div class="record-form-row">
-            <label class="fieldLabel">Vector Database ID</label>
-            <span >{{FormatValue('VectorDatabaseID', 0)}}</span>
-        </div>              
-        <div class="record-form-row">
-            <label class="fieldLabel">AIModel ID</label>
-            <span >{{FormatValue('AIModelID', 0)}}</span>
-        </div>              
-        <div class="record-form-row">
-            <label class="fieldLabel">Entity</label>
-            <span >{{FormatValue('Entity', 0)}}</span>
-        </div>              
-        <div class="record-form-row">
-            <label class="fieldLabel">Type</label>
-            <span >{{FormatValue('Type', 0)}}</span>
-        </div>
-=======
     <div class="record-form">
         <mj-form-field
             [record]="record"
@@ -173,7 +78,6 @@
             [EditMode]="EditMode"
         ></mj-form-field>
 
->>>>>>> f00358bb
     </div>
 </div>
     `
