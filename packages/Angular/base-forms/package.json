{
  "name": "@memberjunction/ng-base-forms",
  "version": "1.1.3",
  "description": "MemberJunction: Angular Base Form Components",
  "main": "./dist/public-api.js",
  "typings": "./dist/public-api.d.ts",
  "files": [
    "/dist"
  ],
  "scripts": {
    "test": "echo \"Error: no test specified\" && exit 1",
    "build": "ngc"
  },
  "keywords": [],
  "author": "",
  "license": "ISC",
  "devDependencies": {
    "@angular/compiler": "~17.2.2",
    "@angular/compiler-cli": "~17.2.2"
  },
  "peerDependencies": {
    "@angular/common": "~17.2.2",
    "@angular/core": "~17.2.2",
    "@angular/forms": "~17.2.2",
    "@angular/router": "~17.2.2"
  },
  "dependencies": {
<<<<<<< HEAD
    "@memberjunction/global": "^1.0.10",
    "@memberjunction/core": "^1.0.10",
    "@memberjunction/graphql-dataprovider": "1.0.9",
    "@memberjunction/skip-types": "1.0.11",
    "@memberjunction/ng-record-changes": "^1.0.10",
    "@memberjunction/ng-tabstrip": "^1.0.10",
    "@memberjunction/ng-link-directives": "^1.0.10",
    "@memberjunction/ng-ask-skip": "^1.0.10",    
=======
    "@memberjunction/global": "~1.1.3",
    "@memberjunction/core": "~1.1.3",
    "@memberjunction/ng-record-changes": "~1.1.3",
    "@memberjunction/ng-tabstrip": "~1.1.3",
    "@memberjunction/ng-link-directives": "~1.1.3",
>>>>>>> b8f4105b
    "@progress/kendo-angular-buttons": "~15.1.0",
    "@progress/kendo-angular-dropdowns": "~15.1.0",
    "@progress/kendo-angular-inputs": "~15.1.0",
    "@progress/kendo-angular-dateinputs": "~15.1.0",
    "tslib": "^2.3.0"
  },
  "sideEffects": false
}<|MERGE_RESOLUTION|>--- conflicted
+++ resolved
@@ -25,22 +25,11 @@
     "@angular/router": "~17.2.2"
   },
   "dependencies": {
-<<<<<<< HEAD
-    "@memberjunction/global": "^1.0.10",
-    "@memberjunction/core": "^1.0.10",
-    "@memberjunction/graphql-dataprovider": "1.0.9",
-    "@memberjunction/skip-types": "1.0.11",
-    "@memberjunction/ng-record-changes": "^1.0.10",
-    "@memberjunction/ng-tabstrip": "^1.0.10",
-    "@memberjunction/ng-link-directives": "^1.0.10",
-    "@memberjunction/ng-ask-skip": "^1.0.10",    
-=======
     "@memberjunction/global": "~1.1.3",
     "@memberjunction/core": "~1.1.3",
     "@memberjunction/ng-record-changes": "~1.1.3",
     "@memberjunction/ng-tabstrip": "~1.1.3",
     "@memberjunction/ng-link-directives": "~1.1.3",
->>>>>>> b8f4105b
     "@progress/kendo-angular-buttons": "~15.1.0",
     "@progress/kendo-angular-dropdowns": "~15.1.0",
     "@progress/kendo-angular-inputs": "~15.1.0",
