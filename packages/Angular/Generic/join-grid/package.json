--- conflicted
+++ resolved
@@ -25,21 +25,12 @@
     "@angular/router": "18.0.2"
   },
   "dependencies": {
-<<<<<<< HEAD
-    "@memberjunction/core-entities": "1.7.1",
-    "@memberjunction/global": "1.7.1",
-    "@memberjunction/core": "1.7.1",
-    "@memberjunction/ng-base-types": "1.7.1",
-    "@memberjunction/ng-container-directives": "1.7.1",
-    "@memberjunction/ng-shared": "1.7.1",
-=======
     "@memberjunction/core-entities": "1.8.0",
     "@memberjunction/global": "1.8.0",
     "@memberjunction/core": "1.8.0",
     "@memberjunction/ng-base-types": "1.8.0",
     "@memberjunction/ng-container-directives": "1.8.0",
     "@memberjunction/ng-shared": "1.8.0",
->>>>>>> 7112be94
     "@progress/kendo-angular-buttons": "16.2.0",
     "@progress/kendo-angular-dialog": "16.2.0",
     "@progress/kendo-angular-layout": "16.2.0",
