--- conflicted
+++ resolved
@@ -1,11 +1,6 @@
 {
   "name": "@memberjunction/ng-join-grid",
-<<<<<<< HEAD
-  "version": "1.7.1",
-  "repository": "github:MemberJunction/MJ",
-=======
   "version": "1.8.1",
->>>>>>> 4396a670
   "description": "MemberJunction: Grid component that is able to display/edit the relationship between two entities. For example being able to edit Users + Roles in a single grid.",
   "main": "./dist/public-api.js",
   "typings": "./dist/public-api.d.ts",
