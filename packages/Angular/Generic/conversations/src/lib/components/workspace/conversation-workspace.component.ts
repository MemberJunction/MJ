--- conflicted
+++ resolved
@@ -127,12 +127,8 @@
 
   private previousConversationId: string | null = null;
   private previousTaskId: string | undefined = undefined;
-<<<<<<< HEAD
   private previousVersionId: string | null = null; // Used to track version changes in ngDoCheck
-=======
-  private previousArtifactId: string | null = null; // Used to track artifact changes in ngDoCheck
   private previousIsNewConversation: boolean = false; // Track new conversation state changes
->>>>>>> 8a12e2de
   private destroy$ = new Subject<void>();
 
   // LocalStorage keys
