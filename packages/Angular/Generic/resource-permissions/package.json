{
  "name": "@memberjunction/ng-resource-permissions",
  "version": "2.18.1",
  "description": "MemberJunction: Generic Angular components for displaying/editing permissions for a resource",
  "main": "./dist/public-api.js",
  "typings": "./dist/public-api.d.ts",
  "files": [
    "/dist"
  ],
  "scripts": {
    "test": "echo \"Error: no test specified\" && exit 1",
    "build": "ngc"
  },
  "keywords": [],
  "author": "",
  "license": "ISC",
  "devDependencies": {
    "@angular/compiler": "18.0.2",
    "@angular/compiler-cli": "18.0.2"
  },
  "peerDependencies": {
    "@angular/common": "18.0.2",
    "@angular/core": "18.0.2",
    "@angular/forms": "18.0.2",
    "@angular/router": "18.0.2"
  },
  "dependencies": {
<<<<<<< HEAD
    "@memberjunction/global": "2.18.0",
    "@memberjunction/core": "2.18.0",
    "@memberjunction/core-entities": "2.18.0",
    "@memberjunction/ng-base-types": "2.18.0",
    "@memberjunction/ng-container-directives": "2.18.0",
    "@memberjunction/ng-notifications": "2.18.0",
    "@memberjunction/ng-generic-dialog": "2.18.0",
=======
    "@memberjunction/global": "2.18.1",
    "@memberjunction/core": "2.18.1",
    "@memberjunction/core-entities": "2.18.1",
    "@memberjunction/ng-container-directives": "2.18.1",
    "@memberjunction/ng-notifications": "2.18.1",
    "@memberjunction/ng-generic-dialog": "2.18.1",
>>>>>>> dfbc2ab7
    "@progress/kendo-angular-dropdowns": "16.2.0",
    "@progress/kendo-angular-grid": "16.2.0",
    "@progress/kendo-angular-buttons": "16.2.0",
    "@progress/kendo-angular-dialog": "16.2.0",
    "@progress/kendo-angular-indicators": "16.2.0",
    "tslib": "^2.3.0"
  },
  "sideEffects": false
}<|MERGE_RESOLUTION|>--- conflicted
+++ resolved
@@ -25,22 +25,12 @@
     "@angular/router": "18.0.2"
   },
   "dependencies": {
-<<<<<<< HEAD
-    "@memberjunction/global": "2.18.0",
-    "@memberjunction/core": "2.18.0",
-    "@memberjunction/core-entities": "2.18.0",
-    "@memberjunction/ng-base-types": "2.18.0",
-    "@memberjunction/ng-container-directives": "2.18.0",
-    "@memberjunction/ng-notifications": "2.18.0",
-    "@memberjunction/ng-generic-dialog": "2.18.0",
-=======
     "@memberjunction/global": "2.18.1",
     "@memberjunction/core": "2.18.1",
     "@memberjunction/core-entities": "2.18.1",
     "@memberjunction/ng-container-directives": "2.18.1",
     "@memberjunction/ng-notifications": "2.18.1",
     "@memberjunction/ng-generic-dialog": "2.18.1",
->>>>>>> dfbc2ab7
     "@progress/kendo-angular-dropdowns": "16.2.0",
     "@progress/kendo-angular-grid": "16.2.0",
     "@progress/kendo-angular-buttons": "16.2.0",
