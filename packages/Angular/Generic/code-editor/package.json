{
  "name": "@memberjunction/ng-code-editor",
  "version": "2.50.0",
  "description": "MemberJunction: Angular Code Editor",
  "main": "./dist/public-api.js",
  "typings": "./dist/public-api.d.ts",
  "files": [
    "/dist"
  ],
  "scripts": {
    "test": "echo \"Error: no test specified\" && exit 1",
    "build": "ngc"
  },
  "keywords": [],
  "author": "",
  "license": "ISC",
  "devDependencies": {
    "@angular/compiler": "18.0.2",
    "@angular/compiler-cli": "18.0.2"
  },
  "peerDependencies": {
    "@angular/common": "18.0.2",
    "@angular/core": "18.0.2"
  },
  "dependencies": {
    "@codemirror/language-data": "^6.5.1",
    "@codemirror/merge": "^6.6.3",
<<<<<<< HEAD
    "@codemirror/lang-json": "^6.0.1",
    "@codemirror/lang-javascript": "^6.2.2",
    "@codemirror/lang-sql": "^6.7.1",
    "@codemirror/lang-python": "^6.1.6",
    "@memberjunction/core": "2.48.0",
    "@memberjunction/core-entities": "2.48.0",
    "@memberjunction/global": "2.48.0",
    "@memberjunction/ng-container-directives": "2.48.0",
=======
    "@memberjunction/core": "2.50.0",
    "@memberjunction/core-entities": "2.50.0",
    "@memberjunction/global": "2.50.0",
    "@memberjunction/ng-container-directives": "2.50.0",
>>>>>>> 16b1d3c8
    "codemirror": "^6.0.1",
    "tslib": "^2.3.0"
  },
  "sideEffects": false
}<|MERGE_RESOLUTION|>--- conflicted
+++ resolved
@@ -25,21 +25,14 @@
   "dependencies": {
     "@codemirror/language-data": "^6.5.1",
     "@codemirror/merge": "^6.6.3",
-<<<<<<< HEAD
     "@codemirror/lang-json": "^6.0.1",
     "@codemirror/lang-javascript": "^6.2.2",
     "@codemirror/lang-sql": "^6.7.1",
-    "@codemirror/lang-python": "^6.1.6",
-    "@memberjunction/core": "2.48.0",
-    "@memberjunction/core-entities": "2.48.0",
-    "@memberjunction/global": "2.48.0",
-    "@memberjunction/ng-container-directives": "2.48.0",
-=======
+    "@codemirror/lang-python": "^6.1.6",    
     "@memberjunction/core": "2.50.0",
     "@memberjunction/core-entities": "2.50.0",
     "@memberjunction/global": "2.50.0",
     "@memberjunction/ng-container-directives": "2.50.0",
->>>>>>> 16b1d3c8
     "codemirror": "^6.0.1",
     "tslib": "^2.3.0"
   },
