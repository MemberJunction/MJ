{
  "name": "@memberjunction/ng-skip-chat",
  "version": "2.13.4",
  "description": "MemberJunction: Simple Skip Chat components usable in any Angular project",
  "main": "./dist/public-api.js",
  "typings": "./dist/public-api.d.ts",
  "files": [
    "/dist"
  ],
  "scripts": {
    "test": "echo \"Error: no test specified\" && exit 1",
    "build": "ngc"
  },
  "keywords": [],
  "author": "",
  "license": "ISC",
  "devDependencies": {
    "@angular/compiler": "18.0.2",
    "@angular/compiler-cli": "18.0.2"
  },
  "peerDependencies": {
    "@angular/common": "18.0.2",
    "@angular/core": "18.0.2"
  },
  "dependencies": {
    "tslib": "^2.3.0",
<<<<<<< HEAD
    "@memberjunction/core-entities": "2.13.2",
    "@memberjunction/core": "2.13.2",
    "@memberjunction/global": "2.13.2",
    "@memberjunction/graphql-dataprovider": "2.13.2",
    "@memberjunction/skip-types": "2.13.2",
    "@memberjunction/ng-container-directives": "2.13.2",
    "@memberjunction/ng-tabstrip": "2.13.2",
    "angular-plotly.js": "^5.2.2",
    "plotly.js-dist-min": "^2.3.4",
    "@types/plotly.js-dist-min": "^2.3.4",
    "ngx-markdown": "18.0.0",
    "@angular/cdk": "18.0.2"
=======
    "@memberjunction/ng-shared": "2.13.4",
    "@memberjunction/ng-container-directives": "2.13.4"
>>>>>>> 9e048f61
  },
  "sideEffects": false
}<|MERGE_RESOLUTION|>--- conflicted
+++ resolved
@@ -24,23 +24,18 @@
   },
   "dependencies": {
     "tslib": "^2.3.0",
-<<<<<<< HEAD
-    "@memberjunction/core-entities": "2.13.2",
-    "@memberjunction/core": "2.13.2",
-    "@memberjunction/global": "2.13.2",
-    "@memberjunction/graphql-dataprovider": "2.13.2",
-    "@memberjunction/skip-types": "2.13.2",
-    "@memberjunction/ng-container-directives": "2.13.2",
-    "@memberjunction/ng-tabstrip": "2.13.2",
+    "@memberjunction/core-entities": "2.13.4",
+    "@memberjunction/core": "2.13.4",
+    "@memberjunction/global": "2.13.4",
+    "@memberjunction/graphql-dataprovider": "2.13.4",
+    "@memberjunction/skip-types": "2.13.4",
+    "@memberjunction/ng-container-directives": "2.13.4",
+    "@memberjunction/ng-tabstrip": "2.13.4",
     "angular-plotly.js": "^5.2.2",
     "plotly.js-dist-min": "^2.3.4",
     "@types/plotly.js-dist-min": "^2.3.4",
     "ngx-markdown": "18.0.0",
     "@angular/cdk": "18.0.2"
-=======
-    "@memberjunction/ng-shared": "2.13.4",
-    "@memberjunction/ng-container-directives": "2.13.4"
->>>>>>> 9e048f61
   },
   "sideEffects": false
 }