--- conflicted
+++ resolved
@@ -39,15 +39,11 @@
 import { FavoritesComponent } from './lib/favorites/favorites.component';
 import { FilesComponent } from './lib/files/files.component';
 import { GenericBrowseListComponent } from './lib/generic-browse-list/generic-browse-list.component';
-<<<<<<< HEAD
 import { FormToolbarComponent } from './lib/generic/form-toolbar';
 import { ResourceContainerComponent } from './lib/generic/resource-container-component';
 import { SectionLoaderComponent } from './lib/generic/section-loader-component';
 import { HeaderComponent } from './lib/header/header.component';
-=======
 import { GenericBrowserListComponent } from './lib/generic-browser-list/generic-browser-list.component';
-
->>>>>>> 837693c9
 import { HomeComponent } from './lib/home-component/home.component';
 import { JoinGridComponent } from './lib/join-grid/join-grid.component';
 import { NavigationComponent } from './lib/navigation/navigation.component';
@@ -93,11 +89,7 @@
     ReportResource,
     SearchResultsResource,
     UserViewResource,
-<<<<<<< HEAD
-    SettingsComponent,
     FilesComponent,
-=======
->>>>>>> 837693c9
     SingleApplicationComponent,
     FavoritesComponent,
     HeaderComponent,
