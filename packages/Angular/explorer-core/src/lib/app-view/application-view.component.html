<div  class="app-container">
    <div class="card-header-entity cloumn">
        <div class="title-wrap">
            <h1>{{appNameFromURL}}</h1>
        </div>
        <div class="row" #entityRow style="max-width: 100%;">
            <div class="col-xs-12 col-sm-6 example-col">
                <button
                    *ngFor="let button of AppEntityButtons"
                    kendoButton
                    fillMode="flat"
                    [toggleable]="true"
                    [selected]="button.Selected"
                    (click)="onAppEntityButtonClicked(button)"
                >
                    <span>
                        {{button.Name}}
                    </span>
                </button>
            </div>
        </div>
    </div>
    <div class="main-area margin-top-neg-20">
        <app-generic-browser-list 
            iconName="aggregateFields" 
            [items]="items"
            [categoryEntityID]="categoryEntityID"
            addText="Create New View"
            ItemEntityName="User Views"
            resourceName="View"
            [title]="pageTitle"
            [CategoryEntityName]="categoryEntityName"
            (itemClickEvent)="onItemClick($event)" 
            [selectedFolderID]="selectedFolderID"
            [showLoader]="showLoader"
            [viewingResource]=false
            [displayAsGrid]="displayAsGrid"
            (AfterAddFolderEvent)="onEvent($event)"
            (AfterAddItemEvent)="onEvent($event)"
            (AfterDeleteItemEvent)="onEvent($event)"
            (AfterDeleteFolderEvent)="onEvent($event)"
            (viewModeChangeEvent)="onViewModeChange($event)"
            (BeforeAddItemEvent)="createNewView($event)"
            (BeforeUpdateItemEvent)="editView($event)"
        />
    </div>
<<<<<<< HEAD
    <!--
    <mj-user-view-properties-dialog [EntityName]="this.entityName" [ShowPropertiesButton]="false"
    (dialogClosed)="viewPropertiesClosed($event)"></mj-user-view-properties-dialog>
    -->
=======
    <mj-user-view-properties-dialog #userViewDialog [ShowPropertiesButton]="false"(dialogClosed)="OnViewPropertiesDialogClose($event)"></mj-user-view-properties-dialog>
>>>>>>> c597a89d
</div><|MERGE_RESOLUTION|>--- conflicted
+++ resolved
@@ -44,12 +44,5 @@
             (BeforeUpdateItemEvent)="editView($event)"
         />
     </div>
-<<<<<<< HEAD
-    <!--
-    <mj-user-view-properties-dialog [EntityName]="this.entityName" [ShowPropertiesButton]="false"
-    (dialogClosed)="viewPropertiesClosed($event)"></mj-user-view-properties-dialog>
-    -->
-=======
     <mj-user-view-properties-dialog #userViewDialog [ShowPropertiesButton]="false"(dialogClosed)="OnViewPropertiesDialogClose($event)"></mj-user-view-properties-dialog>
->>>>>>> c597a89d
 </div>