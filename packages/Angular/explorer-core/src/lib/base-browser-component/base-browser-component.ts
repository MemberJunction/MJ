--- conflicted
+++ resolved
@@ -67,16 +67,6 @@
         }
 
         this.items = [];
-<<<<<<< HEAD
-        
-        if(!params?.skipLoadCategoryData){
-            const categories: Folder[] = await this.RunView(this.categoryEntityName, categoryItemFilter);
-            const folders: Item[] = this.createItemsFromFolders(categories);
-            if(params?.sortItemsAfterLoad){
-                this.sortItems(folders);
-            } 
-            this.items.push(...folders);
-=======
         if(!params?.skipLoadCategoryData){
             const categories: Folder[] = await this.RunView(this.categoryEntityName, categoryItemFilter);
             let folderItems: Item[] = this.createItemsFromFolders(categories);
@@ -84,25 +74,16 @@
                 folderItems = this.sortItems(folderItems);
             }
             this.items.push(...folderItems);
->>>>>>> 0fdf1328
             this.folders = categories;
         }
 
         if(!params?.skiploadEntityData){
             const entityData: any[] = await this.RunView(this.itemEntityName, entityItemFilter);
-<<<<<<< HEAD
-            const entityItems: Item[] = this.createItemsFromEntityData(entityData);
-            if(params?.sortItemsAfterLoad){
-                this.sortItems(entityItems);
-            }  
-            this.items.push(...entityItems);
-=======
             let resourceItems: Item[] = this.createItemsFromEntityData(entityData);
             if(params?.sortItemsAfterLoad){
                 resourceItems = this.sortItems(resourceItems);
             }
             this.items.push(...resourceItems);
->>>>>>> 0fdf1328
             this.entityData = entityData;
         }
 
@@ -110,17 +91,10 @@
     }
 
     //maybe pass in a sort function for custom sorting?
-<<<<<<< HEAD
-    protected sortItems(items: Item[]): void {
-        items.sort(function(a, b){
-            let aName = a.Name.toLocaleLowerCase();
-            let bName = b.Name.toLocaleLowerCase();
-=======
     protected sortItems(items: Item[]): Item[] {
         items.sort(function(a, b){
             const aName: string = a.Name.toLowerCase();
             const bName: string = b.Name.toLowerCase();
->>>>>>> 0fdf1328
             if(aName < bName) { return -1; }
             if(aName > bName) { return 1; }
             return 0;
