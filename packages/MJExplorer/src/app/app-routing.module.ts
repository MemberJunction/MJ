--- conflicted
+++ resolved
@@ -6,7 +6,6 @@
   ActivatedRouteSnapshot,
   RouterStateSnapshot
 } from '@angular/router';
-<<<<<<< HEAD
 import {
   SingleApplicationComponent,
   SingleEntityComponent,
@@ -20,11 +19,6 @@
   AuthGuardService as AuthGuard,
   FilesComponent,
 } from '@memberjunction/ng-explorer-core';
-=======
-import { SingleApplicationComponent, SingleEntityComponent, SingleRecordComponent, HomeComponent, 
-         UserNotificationsComponent, DataBrowserComponent, ReportBrowserComponent, 
-         DashboardBrowserComponent, AuthGuardService as AuthGuard } from "@memberjunction/ng-explorer-core";
->>>>>>> 837693c9
 import { LogError} from "@memberjunction/core";
 import { MJEventType, MJGlobal } from '@memberjunction/global';
 import { QueryBrowserComponent } from '@memberjunction/ng-explorer-core';
@@ -33,7 +27,6 @@
 
 
 import { DetachedRouteHandle, RouteReuseStrategy } from '@angular/router';
-import { SettingsComponent } from '@memberjunction/ng-explorer-settings';
 
 export class CustomReuseStrategy implements RouteReuseStrategy {
   storedRoutes: { [key: string]: DetachedRouteHandle } = {};
@@ -156,10 +149,7 @@
   { path: 'reports', component: ReportBrowserComponent, canActivate: [AuthGuard] },  
   { path: 'queries', component: QueryBrowserComponent, canActivate: [AuthGuard] },  
   { path: 'data', component: DataBrowserComponent, canActivate: [AuthGuard] },  
-<<<<<<< HEAD
-  { path: 'settings', component: SettingsComponent, canActivate: [AuthGuard] },  
   { path: 'files', component: FilesComponent, canActivate: [AuthGuard] },  
-=======
   { path: 'settings', 
     component: SettingsComponent, 
     canActivate: [AuthGuard],  
@@ -175,7 +165,6 @@
       }
     ]
   },  
->>>>>>> 837693c9
   { path: 'notifications', component: UserNotificationsComponent, canActivate: [AuthGuard] },  
   { path: 'app/:appName', component: SingleApplicationComponent, canActivate: [AuthGuard] },
   { path: 'entity/:entityName', component: SingleEntityComponent, canActivate: [AuthGuard] },
