{
  "name": "@memberjunction/entity-communications-server",
<<<<<<< HEAD
  "version": "1.7.1",
  "repository": "github:MemberJunction/MJ",
=======
  "version": "1.8.1",
>>>>>>> 4396a670
  "description": "MemberJunction: Library that connects the MJ entities framework to the communication framework",
  "main": "dist/index.js",
  "types": "dist/index.d.ts",
  "files": [
    "/dist"
  ],
  "scripts": {
    "start": "ts-node-dev src/index.ts",
    "build": "tsc",
    "test": "echo \"Error: no test specified\" && exit 1"
  },
  "author": "MemberJunction.com",
  "license": "ISC",
  "devDependencies": {
    "ts-node-dev": "^2.0.0",
    "typescript": "^5.4.5"
  },
  "dependencies": {
    "@memberjunction/global": "1.8.1",
    "@memberjunction/core": "1.8.1",
    "@memberjunction/core-entities": "1.8.1",
    "@memberjunction/communication-engine": "1.8.1",
    "@memberjunction/entity-communications-base": "1.8.1"
  }
}<|MERGE_RESOLUTION|>--- conflicted
+++ resolved
@@ -1,11 +1,6 @@
 {
   "name": "@memberjunction/entity-communications-server",
-<<<<<<< HEAD
-  "version": "1.7.1",
-  "repository": "github:MemberJunction/MJ",
-=======
   "version": "1.8.1",
->>>>>>> 4396a670
   "description": "MemberJunction: Library that connects the MJ entities framework to the communication framework",
   "main": "dist/index.js",
   "types": "dist/index.d.ts",
