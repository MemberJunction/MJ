{
  "name": "@memberjunction/ai-vector-sync",
  "version": "1.2.2",
  "description": "MemberJunction: AI Vector/Entity Sync Package - handles synchronization between Vector DB and MJ CDP Data",
  "main": "dist/index.js",
  "types": "dist/index.d.ts",
  "files": [
    "/dist"
  ],
  "scripts": {
    "start": "ts-node-dev src/index.ts",
    "build": "tsc",
    "test": "echo \"Error: no test specified\" && exit 1"
  },
  "author": "MemberJunction.com",
  "license": "ISC",
  "dependencies": {
<<<<<<< HEAD
    "@memberjunction/ai": "~1.2.1",
    "@memberjunction/ai-vectordb": "~1.2.1",
    "@memberjunction/ai-vectors": "~1.2.1",
    "@memberjunction/ai-core": "~1.2.1",
    "@memberjunction/aiengine": "~1.2.1",
    "@memberjunction/core": "~1.2.1",
    "@memberjunction/global": "~1.2.1",
=======
    "@memberjunction/ai": "~1.2.2",
    "@memberjunction/ai-vectordb": "~1.2.2",
    "@memberjunction/ai-vectors": "~1.2.2",
    "@memberjunction/ai-vectors-pinecone": "~1.2.2",
    "@memberjunction/aiengine": "~1.2.2",
    "@memberjunction/core": "~1.2.2",
    "@memberjunction/global": "~1.2.2",
    "@memberjunction/sqlserver-dataprovider": "~1.2.2",
>>>>>>> 9a807dbb
    "dotenv": "^16.0.3",
    "typeorm": "^0.3.20"
  },
  "devDependencies": {
    "@types/mssql": "^9.1.5",
    "@types/node": "^20.1.7",
    "ts-node-dev": "^2.0.0",
    "typescript": "^5.3.3"
  }
}<|MERGE_RESOLUTION|>--- conflicted
+++ resolved
@@ -15,24 +15,13 @@
   "author": "MemberJunction.com",
   "license": "ISC",
   "dependencies": {
-<<<<<<< HEAD
-    "@memberjunction/ai": "~1.2.1",
-    "@memberjunction/ai-vectordb": "~1.2.1",
-    "@memberjunction/ai-vectors": "~1.2.1",
-    "@memberjunction/ai-core": "~1.2.1",
-    "@memberjunction/aiengine": "~1.2.1",
-    "@memberjunction/core": "~1.2.1",
-    "@memberjunction/global": "~1.2.1",
-=======
     "@memberjunction/ai": "~1.2.2",
     "@memberjunction/ai-vectordb": "~1.2.2",
     "@memberjunction/ai-vectors": "~1.2.2",
-    "@memberjunction/ai-vectors-pinecone": "~1.2.2",
+    "@memberjunction/ai-core": "~1.2.2",
     "@memberjunction/aiengine": "~1.2.2",
     "@memberjunction/core": "~1.2.2",
     "@memberjunction/global": "~1.2.2",
-    "@memberjunction/sqlserver-dataprovider": "~1.2.2",
->>>>>>> 9a807dbb
     "dotenv": "^16.0.3",
     "typeorm": "^0.3.20"
   },
