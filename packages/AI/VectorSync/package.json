{
  "name": "@memberjunction/ai-vector-sync",
<<<<<<< HEAD
  "version": "1.0.10",
=======
  "version": "1.2.1",
>>>>>>> af87f69c
  "description": "MemberJunction: AI Vector/Entity Sync Package - handles synchronization between Vector DB and MJ CDP Data",
  "main": "dist/index.js",
  "types": "dist/index.d.ts",
  "files": [
    "/dist"
  ],
  "scripts": {
    "start": "ts-node-dev src/index.ts",
    "build": "tsc",
    "test": "echo \"Error: no test specified\" && exit 1"
  },
  "author": "MemberJunction.com",
  "license": "ISC",
  "dependencies": {
<<<<<<< HEAD
    "@memberjunction/ai": "~1.2.0",
    "@memberjunction/ai-vectordb": "~1.2.0",
    "@memberjunction/ai-vectors": "~1.2.0",
    "@memberjunction/ai-core": "~1.2.0",
    "@memberjunction/aiengine": "~1.2.0",
    "@memberjunction/core": "~1.2.0",
    "@memberjunction/global": "~1.2.0",
=======
    "@memberjunction/ai": "~1.2.1",
    "@memberjunction/ai-vectordb": "~1.2.1",
    "@memberjunction/ai-vectors": "~1.2.1",
    "@memberjunction/ai-vectors-pinecone": "~1.2.1",
    "@memberjunction/aiengine": "~1.2.1",
    "@memberjunction/core": "~1.2.1",
    "@memberjunction/global": "~1.2.1",
    "@memberjunction/sqlserver-dataprovider": "~1.2.1",
>>>>>>> af87f69c
    "dotenv": "^16.0.3",
    "typeorm": "^0.3.20"
  },
  "devDependencies": {
    "@types/mssql": "^9.1.5",
    "@types/node": "^20.1.7",
    "ts-node-dev": "^2.0.0",
    "typescript": "^5.3.3"
  }
}<|MERGE_RESOLUTION|>--- conflicted
+++ resolved
@@ -1,10 +1,6 @@
 {
   "name": "@memberjunction/ai-vector-sync",
-<<<<<<< HEAD
-  "version": "1.0.10",
-=======
   "version": "1.2.1",
->>>>>>> af87f69c
   "description": "MemberJunction: AI Vector/Entity Sync Package - handles synchronization between Vector DB and MJ CDP Data",
   "main": "dist/index.js",
   "types": "dist/index.d.ts",
@@ -19,24 +15,13 @@
   "author": "MemberJunction.com",
   "license": "ISC",
   "dependencies": {
-<<<<<<< HEAD
-    "@memberjunction/ai": "~1.2.0",
-    "@memberjunction/ai-vectordb": "~1.2.0",
-    "@memberjunction/ai-vectors": "~1.2.0",
-    "@memberjunction/ai-core": "~1.2.0",
-    "@memberjunction/aiengine": "~1.2.0",
-    "@memberjunction/core": "~1.2.0",
-    "@memberjunction/global": "~1.2.0",
-=======
     "@memberjunction/ai": "~1.2.1",
     "@memberjunction/ai-vectordb": "~1.2.1",
     "@memberjunction/ai-vectors": "~1.2.1",
-    "@memberjunction/ai-vectors-pinecone": "~1.2.1",
+    "@memberjunction/ai-core": "~1.2.1",
     "@memberjunction/aiengine": "~1.2.1",
     "@memberjunction/core": "~1.2.1",
     "@memberjunction/global": "~1.2.1",
-    "@memberjunction/sqlserver-dataprovider": "~1.2.1",
->>>>>>> af87f69c
     "dotenv": "^16.0.3",
     "typeorm": "^0.3.20"
   },
