--- conflicted
+++ resolved
@@ -15,24 +15,13 @@
   "author": "MemberJunction.com",
   "license": "ISC",
   "dependencies": {
-<<<<<<< HEAD
-    "@memberjunction/ai": "^1.0.8",
-    "@memberjunction/ai-vectordb": "^1.0.8",
-    "@memberjunction/ai-vectors": "^1.0.8",
-    "@memberjunction/aiengine": "^1.0.8",
-    "@memberjunction/core": "^1.0.8",
-    "@memberjunction/global": "^1.0.8",
-    "@memberjunction/core-entities": "^1.0.8",
-=======
     "@memberjunction/ai": "~1.0.10",
     "@memberjunction/ai-vectordb": "~1.0.10",
     "@memberjunction/ai-vectors": "~1.0.10",
-    "@memberjunction/ai-vectors-pinecone": "~1.0.10",
     "@memberjunction/aiengine": "~1.0.10",
     "@memberjunction/core": "~1.0.10",
     "@memberjunction/global": "~1.0.10",
     "@memberjunction/core-entities": "~1.0.10",
->>>>>>> ad0896e4
     "dotenv": "^16.0.3",
     "typeorm": "^0.3.20"
   },
