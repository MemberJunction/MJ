--- conflicted
+++ resolved
@@ -20,13 +20,8 @@
     "typescript": "^5.3.3"
   },
   "dependencies": {
-<<<<<<< HEAD
-    "@memberjunction/ai": "^0.9.152",
-    "@memberjunction/global": "^0.9.146"
-=======
     "@memberjunction/ai": "^0.9.155",
     "@memberjunction/global": "^0.9.146",
     "openai": "^4.28.4"
->>>>>>> 4f8220f1
   }
 }