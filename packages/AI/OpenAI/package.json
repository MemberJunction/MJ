{
  "name": "@memberjunction/ai-openai",
<<<<<<< HEAD
  "version": "0.9.16",
=======
  "version": "0.9.7",
>>>>>>> e3b1879c
  "description": "MemberJunction Wrapper for OpenAI AI Models",
  "main": "dist/index.js",
  "types": "dist/index.d.ts",
  "files": [
    "/dist"
  ],
  "scripts": {
    "start": "ts-node-dev src/index.ts",
    "build": "tsc",
    "test": "echo \"Error: no test specified\" && exit 1"
  },
  "author": "MemberJunction.com",
  "license": "ISC",
  "devDependencies": {
    "ts-node-dev": "^2.0.0",
    "typescript": "^5.3.3",
    "openai": "^3.2.1"
  },
  "dependencies": {
    "@memberjunction/ai": "^0.9.148",
    "@memberjunction/global": "^0.9.142"
  }
}<|MERGE_RESOLUTION|>--- conflicted
+++ resolved
@@ -1,10 +1,6 @@
 {
   "name": "@memberjunction/ai-openai",
-<<<<<<< HEAD
   "version": "0.9.16",
-=======
-  "version": "0.9.7",
->>>>>>> e3b1879c
   "description": "MemberJunction Wrapper for OpenAI AI Models",
   "main": "dist/index.js",
   "types": "dist/index.d.ts",
