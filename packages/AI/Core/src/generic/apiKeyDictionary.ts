import { MJGlobal, RegisterClass } from '@memberjunction/global';
import env from 'env-var';

/**
 * Default AI API Key Dictionary. You can override this with a custom implementation by creating a sub-class of this class and doing whatever you want in that class
 * Make sure any sub-class implementation is registered with the RegisterClass decorator and a priority higher than 1.
 */
@RegisterClass(AIAPIKeys, null, 1)
export class AIAPIKeys {
    private static readonly _apiKeyPrefix = 'AI_VENDOR_API_KEY__';

    // cache the result to not go back to the env package as much
    protected static _cachedAPIKeys: { [key: string]: string } = {};
    protected GetCachedAPIKey(AIDriverName: string): string {
        const normalizedKey = AIDriverName.toUpperCase();
        return AIAPIKeys._cachedAPIKeys[normalizedKey];
    }

    protected SetCachedAPIKey(AIDriverName: string, value: string) {
        const normalizedKey = AIDriverName.toUpperCase();
        AIAPIKeys._cachedAPIKeys[normalizedKey] = value;
    }
    
    public GetAPIKey(AIDriverName: string): string {
        const normalizedKey = AIDriverName.toUpperCase();
        const cached = this.GetCachedAPIKey(normalizedKey);
        if (cached) {
            return cached;
        } 
        else {
<<<<<<< HEAD
            const keyName: string = AIAPIKeys._apiKeyPrefix + AIDriverName;
            console.log('Getting API Key for ' + keyName);
            const value = env.get(AIAPIKeys._apiKeyPrefix + AIDriverName).asString();
            this.SetCachedAPIKey(AIDriverName, value);
            return value;
=======
            // Adjust the way we build the env key to ensure it's normalized
            const envKey = AIAPIKeys._apiKeyPrefix + normalizedKey;
            const value = this.getEnvVariableCaseInsensitive(envKey);
            if (value) {
                this.SetCachedAPIKey(normalizedKey, value);
                return value;
            }
            else 
                return undefined;
>>>>>>> 88ee8106
        }
    }

    protected getEnvVariableCaseInsensitive(name: string): string | undefined {
        const upperName = name.toUpperCase();
        const envKey = Object.keys(process.env).find(key => key.toUpperCase() === upperName);
        return envKey ? process.env[envKey] : undefined;
    }
}

/**
 * Helper function that gets the API Key for a given AI Driver Name using the AIAPIKeys class or any registered sub-class of AIAPIKeys
 * @param AIDriverName 
 * @returns 
 */
export function GetAIAPIKey(AIDriverName: string): string {
    const obj = MJGlobal.Instance.ClassFactory.CreateInstance<AIAPIKeys>(AIAPIKeys); // get an instance of the above or a sub-class, whatever is registered with highest priority
    if (obj)
        return obj.GetAPIKey(AIDriverName);
    else
        throw new Error('Could not instantiate AIAPIKeys class');
}<|MERGE_RESOLUTION|>--- conflicted
+++ resolved
@@ -28,13 +28,6 @@
             return cached;
         } 
         else {
-<<<<<<< HEAD
-            const keyName: string = AIAPIKeys._apiKeyPrefix + AIDriverName;
-            console.log('Getting API Key for ' + keyName);
-            const value = env.get(AIAPIKeys._apiKeyPrefix + AIDriverName).asString();
-            this.SetCachedAPIKey(AIDriverName, value);
-            return value;
-=======
             // Adjust the way we build the env key to ensure it's normalized
             const envKey = AIAPIKeys._apiKeyPrefix + normalizedKey;
             const value = this.getEnvVariableCaseInsensitive(envKey);
@@ -44,7 +37,6 @@
             }
             else 
                 return undefined;
->>>>>>> 88ee8106
         }
     }
 
