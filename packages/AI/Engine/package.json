--- conflicted
+++ resolved
@@ -15,18 +15,10 @@
   "author": "MemberJunction.com",
   "license": "ISC",
   "dependencies": {
-<<<<<<< HEAD
-    "@memberjunction/core": "2.43.0",
-    "@memberjunction/global": "2.43.0",
-    "@memberjunction/core-entities": "2.43.0",
-    "@memberjunction/ai": "2.43.0",
-    "@memberjunction/ai-engine-base": "2.43.0",
-=======
     "@memberjunction/core": "2.44.0",
     "@memberjunction/global": "2.44.0",
     "@memberjunction/core-entities": "2.44.0",
     "@memberjunction/ai": "2.44.0",
->>>>>>> adba49f7
     "dotenv": "^16.4.1",
     "rxjs": "^7.8.1"
   },
