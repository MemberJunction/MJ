{
  "name": "@memberjunction/ai-vector-sync",
  "version": "2.5.1",
  "description": "MemberJunction: AI Vector/Entity Sync Package - handles synchronization between MemberJunction entities and vector databases",
  "main": "./dist/index.js",
  "types": "./dist/index.d.ts",
  "files": [
    "/dist"
  ],
  "scripts": {
    "build": "tsc",
<<<<<<< HEAD
    "biuld:pgk": "pkgroll --sourcemap --minify",
=======
    "buld:pgk": "pkgroll --sourcemap --minify",
>>>>>>> fd184f63
    "watch": "pkgroll --sourcemap --watch"
  },
  "author": "MemberJunction.com",
  "license": "ISC",
  "dependencies": {
<<<<<<< HEAD
    "@memberjunction/ai": "2.4.1",
    "@memberjunction/ai-vectordb": "2.4.1",
    "@memberjunction/ai-vectors": "2.4.1",
    "@memberjunction/ai-vectors-pinecone": "2.4.1",
    "@memberjunction/ai-mistral": "2.4.1",
    "@memberjunction/ai-recommendations": "2.4.1",
    "@memberjunction/ai-recommendations-rex": "2.4.1",
    "@memberjunction/aiengine": "2.4.1",
    "@memberjunction/core": "2.4.1",
    "@memberjunction/global": "2.4.1",
    "@memberjunction/templates": "2.4.1",
    "@memberjunction/templates-base-types": "2.4.1",
    "@memberjunction/ai-openai": "2.4.1",
    "@memberjunction/entity-communications-server": "2.4.1",
=======
    "@memberjunction/ai": "2.5.1",
    "@memberjunction/ai-vectordb": "2.5.1",
    "@memberjunction/ai-vectors": "2.5.1",
    "@memberjunction/ai-vectors-pinecone": "2.5.1",
    "@memberjunction/ai-mistral": "2.5.1",
    "@memberjunction/aiengine": "2.5.1",
    "@memberjunction/core": "2.5.1",
    "@memberjunction/global": "2.5.1",
    "@memberjunction/templates": "2.5.1",
    "@memberjunction/templates-base-types": "2.5.1",
    "@memberjunction/ai-openai": "2.5.1",
>>>>>>> fd184f63
    "dotenv": "^16.4.1",
    "typeorm": "^0.3.20"
  },
  "devDependencies": {
    "@types/mssql": "^9.1.5",
    "@types/node": "20.14.2",
    "pkgroll": "2.1.1",
    "typescript": "^5.4.5"
  }
}<|MERGE_RESOLUTION|>--- conflicted
+++ resolved
@@ -9,32 +9,12 @@
   ],
   "scripts": {
     "build": "tsc",
-<<<<<<< HEAD
-    "biuld:pgk": "pkgroll --sourcemap --minify",
-=======
     "buld:pgk": "pkgroll --sourcemap --minify",
->>>>>>> fd184f63
     "watch": "pkgroll --sourcemap --watch"
   },
   "author": "MemberJunction.com",
   "license": "ISC",
   "dependencies": {
-<<<<<<< HEAD
-    "@memberjunction/ai": "2.4.1",
-    "@memberjunction/ai-vectordb": "2.4.1",
-    "@memberjunction/ai-vectors": "2.4.1",
-    "@memberjunction/ai-vectors-pinecone": "2.4.1",
-    "@memberjunction/ai-mistral": "2.4.1",
-    "@memberjunction/ai-recommendations": "2.4.1",
-    "@memberjunction/ai-recommendations-rex": "2.4.1",
-    "@memberjunction/aiengine": "2.4.1",
-    "@memberjunction/core": "2.4.1",
-    "@memberjunction/global": "2.4.1",
-    "@memberjunction/templates": "2.4.1",
-    "@memberjunction/templates-base-types": "2.4.1",
-    "@memberjunction/ai-openai": "2.4.1",
-    "@memberjunction/entity-communications-server": "2.4.1",
-=======
     "@memberjunction/ai": "2.5.1",
     "@memberjunction/ai-vectordb": "2.5.1",
     "@memberjunction/ai-vectors": "2.5.1",
@@ -46,7 +26,6 @@
     "@memberjunction/templates": "2.5.1",
     "@memberjunction/templates-base-types": "2.5.1",
     "@memberjunction/ai-openai": "2.5.1",
->>>>>>> fd184f63
     "dotenv": "^16.4.1",
     "typeorm": "^0.3.20"
   },
