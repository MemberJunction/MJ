--- conflicted
+++ resolved
@@ -1,20 +1,4 @@
-export type BatchVectorSyncRequest = {
-  entities: Array<{ entityID: number; entityDocumentID: number }>;
-  batchSize: number;
-};
-
 export type VectorSyncRequest = {
-<<<<<<< HEAD
-  entityID: number;
-  entityDocumentID?: number;
-  /**
-   * The number of records to be vectorized and inserted
-   * into the vector database at a time
-   */
-  batchCount?: number;
-  options?: any;
-};
-=======
     entityID: string;
     entityDocumentID?: string;
     /**
@@ -24,10 +8,9 @@
     batchCount?: number;
     options?: any;
 }
->>>>>>> 4396a670
 
 export type vectorSyncResponse = {
-  success: boolean;
-  status: string;
-  errorMessage: string;
-};+    success: boolean;
+    status: string;
+    errorMessage: string;
+}