import { Embeddings, GetAIAPIKey } from "@memberjunction/ai";
import { PotentialDuplicateRequest, PotentialDuplicateResponse, CompositeKey, RunView, UserInfo, BaseEntity, PotentialDuplicateResult, Metadata, LogError, EntityField, RecordMergeRequest, EntityInfo } from "@memberjunction/core";
import { LogStatus } from "@memberjunction/core";
import { VectorDBBase } from "@memberjunction/ai-vectordb";
import { MJGlobal } from "@memberjunction/global";
import { AIModelEntity, DuplicateRunDetailEntity, DuplicateRunDetailMatchEntity, DuplicateRunEntity, EntityDocumentEntity, EntityEntity, ListDetailEntity, ListEntity, VectorDatabaseEntity } from "@memberjunction/core-entities";
import { VectorBase } from "@memberjunction/ai-vectors";
import { EntityDocumentTemplateParser, EntityVectorSyncer, VectorSyncRequest } from "@memberjunction/ai-vector-sync";

export class DuplicateRecordDetector extends VectorBase {

    _vectorDB: VectorDBBase;
    _embedding: Embeddings;

    constructor(){
        super();
        this._runView = new RunView();
    }

    public async getDuplicateRecords(params: PotentialDuplicateRequest, contextUser?: UserInfo): Promise<PotentialDuplicateResponse> {
        super.CurrentUser = contextUser;

        //for testing
        //params.EntityID = 25050001;
        //params.EntityDocumentID = 17;

        let vectorizer = new EntityVectorSyncer();
        vectorizer.CurrentUser = super.CurrentUser;

        let entityDocument: EntityDocumentEntity | null = null;
        if(params.EntityDocumentID){
            entityDocument = await vectorizer.GetEntityDocument(params.EntityDocumentID);
        }
        else {
            entityDocument = await vectorizer.GetFirstActiveEntityDocumentForEntity(params.EntityID);
            if(!entityDocument){
                throw Error(`No active Entity Document found for entity ${params.EntityID}`);
                //Update: No longer creating an entity docuement if one is not found
                //If an entitiy document is not found, that is our indicator that the
                //underlying entity's records have not been vectorized yet
                //const defaultVectorDB: VectorDatabaseEntity = super.getVectorDatabase();
                //const defaultAIModel: AIModelEntity = super.getAIModel();
                //entityDocument = await this.createEntityDocumentForEntity(params.EntityID, defaultVectorDB, defaultAIModel);
            }
        }

        let response: PotentialDuplicateResponse = new PotentialDuplicateResponse();
        response.PotentialDuplicateResult = [];

        if(!entityDocument){
            response.ErrorMessage = `No active Entity Document found for entity ${params.EntityID}`;
            response.Status = 'Error';
            return response;
        }

        //for testing
        const request: VectorSyncRequest = {
            entityID: entityDocument.EntityID,
            entityDocumentID: entityDocument.ID,
            batchCount: 20,
            options: {}
        }

        console.log("vectorizing entity...");
        const templateParser = EntityDocumentTemplateParser.CreateInstance();
        await vectorizer.VectorizeEntity(request, templateParser, super.CurrentUser);

        const list: ListEntity = await this.getListEntity(params.ListID);
        let duplicateRun: DuplicateRunEntity = params.Options?.DuplicateRunID ? await this.getDuplicateRunEntity(params.Options?.DuplicateRunID) : await this.getDuplicateRunEntityByListID(list.ID);
        //let duplicateRun: DuplicateRunEntity = await this.createDuplicateRunRecord(entityDocument, list.ID);
        const duplicateRunDetails: DuplicateRunDetailEntity[] = await this.createDuplicateRunDetailRecordsByListID(list.ID, duplicateRun.ID);
        //await this.createListDetailsForDupeRun(params.RecordIDs, list.ID);

        LogStatus(`Using vector database ${entityDocument.VectorDatabaseID} and AI Model ${entityDocument.AIModelID}`);

        const vectorDB: VectorDatabaseEntity = this.getVectorDatabase(entityDocument.VectorDatabaseID);
        const aiModel: AIModelEntity = this.getAIModel(entityDocument.AIModelID);

        LogStatus(`AIModel driver class: ${aiModel.DriverClass}`);
        LogStatus(`VectorDB class key: ${vectorDB.ClassKey}`);

        const embeddingAPIKey: string = GetAIAPIKey(aiModel.DriverClass);
        const vectorDBAPIKey: string = GetAIAPIKey(vectorDB.ClassKey);

        if(!embeddingAPIKey){
            throw Error(`No API Key found for AI Model ${aiModel.DriverClass}`);
        }

        if(!vectorDBAPIKey){
            throw Error(`No API Key found for Vector Database ${vectorDB.ClassKey}`);
        }

        //LogStatus(`Embedding API Key: ${embeddingAPIKey} VectorDB API Key: ${vectorDBAPIKey}`);
        this._embedding = MJGlobal.Instance.ClassFactory.CreateInstance<Embeddings>(Embeddings, aiModel.DriverClass, embeddingAPIKey)
        this._vectorDB = MJGlobal.Instance.ClassFactory.CreateInstance<VectorDBBase>(VectorDBBase, vectorDB.ClassKey, vectorDBAPIKey);

        if(!this._embedding){
            throw Error(`Failed to create Embeddings instance for AI Model ${aiModel.DriverClass}`);
        }

        if(!this._vectorDB){
            throw Error(`Failed to create Vector Database instance for ${vectorDB.ClassKey}`);
        }

        let records = await this.GetRecordsByListID(list.ID, entityDocument.EntityID);
        if(records.length === 0){
            LogError(`No records found in list ${list.Name}, with listID ${list.ID} and EntityID ${entityDocument.EntityID} exiting early`);
            response.ErrorMessage = `No records found in list ${list.Name}`;
            response.Status = 'Error';
            return response;

        }

        LogStatus("Vectorizing " + records.length + " records");

        const recordTemplates: string[] = [];
        //Relationship(entityID: number, entityRecord: any, relationshipName: string, maxRows: number, entityDocumentName: string)
<<<<<<< HEAD
        let sampleTemplate: string = entityDocument.TemplateID;
=======
        let sampleTemplate: string = (entityDocument as any).Template;
>>>>>>> 31417b02
        //sampleTemplate += " ${Relationship('Deals', 5, 'Sample Relationship Document for crm.Deals Entity')} ${Relationship('Deals', 5, 'Second Sample Relationship Document for crm.Deals Entity')}";
        for(const record of records){
            const template = await templateParser.Parse(sampleTemplate, entityDocument.EntityID, record, contextUser);
            recordTemplates.push(template);
        }

        let embedTextsResult = await this._embedding.EmbedTexts({ texts: recordTemplates, model: null });
        const topK: number = 5;
        let results: PotentialDuplicateResult[] = [];
        for (const [index, vector] of embedTextsResult.vectors.entries()){
            const compositeKey: CompositeKey = records[index].PrimaryKey;
            let queryResult = await this._vectorDB.getVectorDuplicates({ vector: vector, topK: topK, includeMetadata: true, includeValues: false });
            if(queryResult.success){
                queryResult.data.Duplicates = queryResult.data.Duplicates.filter((dupe) => {
                    return dupe.ProbabilityScore >= entityDocument.PotentialMatchThreshold;
                });
                let result: PotentialDuplicateResult = queryResult.data as PotentialDuplicateResult;

                result.EntityID = entityDocument.EntityID;
                result.RecordCompositeKey = compositeKey;
                results.push(result);

                //now update all of the dupe run detail records
                let dupeRunDetail: DuplicateRunDetailEntity = duplicateRunDetails.find((detail) => detail.RecordID === compositeKey.ToString());
                if(dupeRunDetail){
                    const matchRecords = await this.createDuplicateRunDetailMatchesForRecord(dupeRunDetail.ID, result);
                    result.DuplicateRunDetailMatchRecordIDs = matchRecords.map((match) => match.ID);
                    dupeRunDetail.MatchStatus = 'Complete';
                    let success = await super.SaveEntity(dupeRunDetail);
                    if(!success){
                        LogStatus(`Failed to update Duplicate Run Detail record ${dupeRunDetail.ID}`);
                    }
                }
                else{
                    LogError(`Failed to find Duplicate Run Detail record for ${compositeKey.ToString()}`);
                }
            }
        }

        //almost done
        duplicateRun.ProcessingStatus = 'Complete';
        duplicateRun.EndedAt = new Date();
        let success = await super.SaveEntity(duplicateRun);
        if(!success){
            throw new Error(`Failed to update Duplicate Run record ${duplicateRun.ID}`);
        }

        await this.mergeRecords(response, entityDocument);

        response.PotentialDuplicateResult = results;
        response.Status = 'Success';

        LogStatus("Dupe Run complete. Response:");
        LogStatus(JSON.stringify(response, null, "\t"));

        return response;
    }

    private async GetRecordsByListID(listID: string, entityID: string): Promise<BaseEntity[]> {
        const entityInfo: EntityInfo = super.Metadata.EntityByID(entityID);
        if(!entityInfo){
            throw new Error(`Failed to load Entity Info with ID ${entityID}`);
        }

        const rvResult = await super.RunView.RunView<BaseEntity>({
            EntityName: entityInfo.Name,
            ExtraFilter: `ID IN (SELECT RecordID FROM __mj.vwListDetails WHERE ListID = '${listID}')`,
            ResultType: 'entity_object'
        }, super.CurrentUser);

        if(!rvResult.Success){
            throw new Error(rvResult.ErrorMessage);
        }

        return rvResult.Results;
    }

    private async createDuplicateRunRecord(entityDocument: EntityDocumentEntity, listID: string): Promise<DuplicateRunEntity> {
        const md: Metadata = new Metadata();
        let duplicateRun: DuplicateRunEntity = await md.GetEntityObject<DuplicateRunEntity>('Duplicate Runs');
        duplicateRun.NewRecord();
        duplicateRun.EntityID = entityDocument.EntityID;
        duplicateRun.StartedByUserID = super.CurrentUser.ID;
        duplicateRun.StartedAt = new Date();
        duplicateRun.ProcessingStatus = 'In Progress';
        duplicateRun.ApprovalStatus = 'Pending';
        duplicateRun.SourceListID = listID;

        const saveResult = await super.SaveEntity(duplicateRun);
        if(!saveResult){
            throw new Error(`Failed to save list for Potential Duplicate Run`);
        }

        return duplicateRun;
    }

    private async createDuplicateRunDetailRecords(recordIDs: CompositeKey[], duplicateRunID: string): Promise<DuplicateRunDetailEntity[]> {
        let results: DuplicateRunDetailEntity[] = [];
        const md: Metadata = new Metadata();
        for(const recordID of recordIDs){
            let runDetail: DuplicateRunDetailEntity = await md.GetEntityObject<DuplicateRunDetailEntity>('Duplicate Run Details');
            runDetail.NewRecord();
            runDetail.DuplicateRunID = duplicateRunID;
            runDetail.RecordID = recordID.ToString();
            runDetail.MatchStatus = 'Pending';
            runDetail.MergeStatus = 'Pending';
            const success = await super.SaveEntity(runDetail);
            if(success){
                results.push(runDetail);
            }
        }

        return results;
    }

    private async createDuplicateRunDetailRecordsByListID(listID: string, duplicateRunID: string): Promise<DuplicateRunDetailEntity[]> {
        let results: DuplicateRunDetailEntity[] = [];
        const viewResults = await super.RunView.RunView({
            EntityName: 'List Details',
            ExtraFilter: `ListID = '${listID}'`,
            ResultType: 'entity_object'},
            super.CurrentUser);

        if(!viewResults.Success){
            throw new Error(viewResults.ErrorMessage);
        }


        const md: Metadata = new Metadata();
        const listDetails: ListDetailEntity[] = viewResults.Results as ListDetailEntity[];
        for(const listDetail of listDetails){
            let runDetail: DuplicateRunDetailEntity = await md.GetEntityObject<DuplicateRunDetailEntity>('Duplicate Run Details');
            runDetail.NewRecord();
            runDetail.DuplicateRunID = duplicateRunID;
            runDetail.RecordID = `ID = ${listDetail.RecordID}`;
            runDetail.MatchStatus = 'Pending';
            runDetail.MergeStatus = 'Pending';
            const success = await super.SaveEntity(runDetail);
            if(success){
                results.push(runDetail);
            }
            else{
                LogError("Failed to save DuplicateRunDetailEntity", undefined, runDetail.LatestResult);
            }
        }

        return results;
    }

    private async getListEntity(listID: string): Promise<ListEntity> {
        const md: Metadata = new Metadata();
        let list: ListEntity = await md.GetEntityObject<ListEntity>('Lists');
        list.ContextCurrentUser = super.CurrentUser;
        const success = await list.Load(listID);
        if(!success){
            throw new Error(`Failed to load List record ${listID}`);
        }

        return list;
    }

    private async getDuplicateRunEntity(DupeRunID: string): Promise<DuplicateRunEntity> {
        const md: Metadata = new Metadata();
        let dupeRun: DuplicateRunEntity = await md.GetEntityObject<DuplicateRunEntity>('Duplicate Runs');
        dupeRun.ContextCurrentUser = super.CurrentUser;
        const success = await dupeRun.Load(DupeRunID);
        if(!success){
            throw new Error(`Failed to load Duplicate Run record ${DupeRunID}`);
        }

        return dupeRun;
    }

    private async getDuplicateRunEntityByListID(listID: string): Promise<DuplicateRunEntity> {
        const entity = await super.runViewForSingleValue<DuplicateRunEntity>('Duplicate Runs', `SourceListID = '${listID}'`);
        if(!entity){
            throw new Error(`Failed to load Duplicate Run record for List ${listID}`);
        }

        return entity;
    }

    private async createListForDupeRun(entityDocument: EntityDocumentEntity): Promise<ListEntity> {
        const md: Metadata = new Metadata();
        const list: ListEntity = await md.GetEntityObject<ListEntity>('Lists');
        list.NewRecord();
        list.Name = `Potential Duplicate Run`;
        list.Description = `Potential Duplicate Run for ${entityDocument.Entity} Entity`;
        list.EntityID = entityDocument.EntityID;
        list.UserID = super.CurrentUser.ID;

        const saveResult = await super.SaveEntity(list);
        if(!saveResult){
            throw new Error(`Failed to save list for Potential Duplicate Run`);
        }

        return list;
    }

    private async createDuplicateRunDetailMatchesForRecord(DuplicateRunDetailID: string, duplicateResult: PotentialDuplicateResult): Promise<DuplicateRunDetailMatchEntity[]> {
        const md: Metadata = new Metadata();
        let matchRecords: DuplicateRunDetailMatchEntity[] = [];
        for(const dupe of duplicateResult.Duplicates){
            const match: DuplicateRunDetailMatchEntity = await md.GetEntityObject<DuplicateRunDetailMatchEntity>('Duplicate Run Detail Matches');
            match.NewRecord();
            match.DuplicateRunDetailID = DuplicateRunDetailID;
            match.MatchRecordID = dupe.ToString();
            match.MatchProbability = dupe.ProbabilityScore;
            match.MatchedAt = new Date();
            match.MergedAt = new Date();
            match.Action = '';
            match.ApprovalStatus = 'Pending';
            match.MergeStatus = 'Pending';
            let success = await super.SaveEntity(match);
            if(success){
                matchRecords.push(match);
            }
        }

        return matchRecords;
    }

    private async mergeRecords(dupeResponse: PotentialDuplicateResponse, entityDocument: EntityDocumentEntity): Promise<void> {
        const md: Metadata = new Metadata();
        for(const dupeResult of dupeResponse.PotentialDuplicateResult){
            for(const [index, dupe] of dupeResult.Duplicates.entries()){
                if(dupe.ToString() === dupeResult.RecordCompositeKey.ToString()){
                    //same record, skip
                    continue;
                }

                if(dupe.ProbabilityScore >= entityDocument.AbsoluteMatchThreshold){
                    //merge
                    let mergeParams: RecordMergeRequest = new RecordMergeRequest();
                    mergeParams.EntityName = entityDocument.Entity;
                    mergeParams.SurvivingRecordCompositeKey = dupeResult.RecordCompositeKey;
                    mergeParams.RecordsToMerge = [dupe];
                    let result = await md.MergeRecords(mergeParams, super.CurrentUser);
                    if(result.Success){
                        let dupeRunMatchRecord: DuplicateRunDetailMatchEntity = await md.GetEntityObject<DuplicateRunDetailMatchEntity>('Duplicate Run Detail Matches', super.CurrentUser);
                        let loadResult = await dupeRunMatchRecord.Load(dupeResult.DuplicateRunDetailMatchRecordIDs[index]);
                        if(!loadResult){
                            LogError(`Failed to load Duplicate Run Match record ${dupeResult.DuplicateRunDetailMatchRecordIDs[index]}`);
                            continue;
                        }

                        dupeRunMatchRecord.MergeStatus = 'Complete';
                        dupeRunMatchRecord.Action = 'Merged';
                        dupeRunMatchRecord.MergedAt = new Date();

                        let saveResult = await dupeRunMatchRecord.Save();
                        if(!saveResult){
                            LogError(`Failed to update Duplicate Run Match record ${dupeRunMatchRecord.ID}`);
                        }
                    }
                    else{
                        LogError(`Failed to merge records ${dupeResult.RecordCompositeKey.ToString()} and ${dupe.ToString()}`);
                    }
                }
            }
        }
    }
}<|MERGE_RESOLUTION|>--- conflicted
+++ resolved
@@ -115,11 +115,7 @@
 
         const recordTemplates: string[] = [];
         //Relationship(entityID: number, entityRecord: any, relationshipName: string, maxRows: number, entityDocumentName: string)
-<<<<<<< HEAD
-        let sampleTemplate: string = entityDocument.TemplateID;
-=======
         let sampleTemplate: string = (entityDocument as any).Template;
->>>>>>> 31417b02
         //sampleTemplate += " ${Relationship('Deals', 5, 'Sample Relationship Document for crm.Deals Entity')} ${Relationship('Deals', 5, 'Second Sample Relationship Document for crm.Deals Entity')}";
         for(const record of records){
             const template = await templateParser.Parse(sampleTemplate, entityDocument.EntityID, record, contextUser);
