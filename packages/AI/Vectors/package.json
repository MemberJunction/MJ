--- conflicted
+++ resolved
@@ -15,18 +15,12 @@
   "author": "MemberJunction.com",
   "license": "ISC",
   "dependencies": {
-<<<<<<< HEAD
-    "@memberjunction/core": "~1.2.1",
-    "@memberjunction/global": "~1.2.1",
-    "@memberjunction/core-entities": "~1.2.1",
-    "@memberjunction/aiengine": "~1.2.1",
-    "@memberjunction/ai": "~1.2.1",
-    "@memberjunction/ai-vectordb": "~1.2.1",
-=======
-    "@langchain/mistralai": "^0.0.7",
     "@memberjunction/core": "~1.2.2",
     "@memberjunction/global": "~1.2.2",
->>>>>>> 9a807dbb
+    "@memberjunction/core-entities": "~1.2.2",
+    "@memberjunction/aiengine": "~1.2.2",
+    "@memberjunction/ai": "~1.2.2",
+    "@memberjunction/ai-vectordb": "~1.2.2",
     "dotenv": "^16.0.3",
     "openai": "^3.2.1"
   },
