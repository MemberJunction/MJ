--- conflicted
+++ resolved
@@ -1,7 +1,7 @@
 import { Embeddings, GetAIAPIKey } from "@memberjunction/ai";
 import { VectorDBBase } from "@memberjunction/ai-vectordb";
 import { AIEngine } from "@memberjunction/aiengine";
-import { BaseEntity, LogError, LogStatus, Metadata, KeyValuePair, CompositeKey, RunView, UserInfo } from "@memberjunction/core";
+import { BaseEntity, LogError, LogStatus, Metadata, PrimaryKeyValue, PrimaryKeyValueBase, RunView, UserInfo } from "@memberjunction/core";
 import { AIModelEntity, AIModelEntityExtended, EntityDocumentEntity, EntityEntity, VectorDatabaseEntity } from "@memberjunction/core-entities";
 import { MJGlobal } from "@memberjunction/global";
 
@@ -23,27 +23,11 @@
 
 
 
-<<<<<<< HEAD
-    protected async getRecordsByEntityID(entityID: number, recordIDs?: CompositeKey[]): Promise<BaseEntity[]> {
-        const rvResult = await this._runView.RunView({
-            EntityName: "Entities",
-            ExtraFilter: `ID = ${entityID}`,
-            ResultType: 'entity_object'
-        }, this.CurrentUser);
-
-        if(!rvResult.Success){
-            throw new Error(rvResult.ErrorMessage);
-        }
-        else if(rvResult.RowCount === 0){
-            throw new Error(`No Entity with ID=${entityID} not found`);
-        }
-=======
     protected async getRecordsByEntityID(entityID: number, recordIDs?: PrimaryKeyValueBase[]): Promise<BaseEntity[]> {
         const md = new Metadata();
         const entity = md.Entities.find(e => e.ID === entityID);
         if (!entity) 
             throw new Error(`Entity with ID ${entityID} not found.`);
->>>>>>> 7993ce75
 
         const rvResult2 = await this._runView.RunView({
             EntityName: entity.Name,
@@ -58,9 +42,9 @@
         return rvResult2.Results;
     }
 
-    protected buildExtraFilter(keyValues: CompositeKey[]): string {
+    protected buildExtraFilter(keyValues: PrimaryKeyValueBase[]): string {
         return keyValues.map((keyValue) => {
-            return keyValue.KeyValuePairs.map((keys: KeyValuePair) => {
+            return keyValue.PrimaryKeyValues.map((keys: PrimaryKeyValue) => {
                 return `${keys.FieldName} = '${keys.Value}'`;
             }).join(" AND ");
         }).join("\n OR ");
