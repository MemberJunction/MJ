{
  "name": "@memberjunction/ai-mistral",
  "version": "1.3.0",
  "description": "MemberJunction Wrapper for Mistral AI's AI Models",
  "main": "dist/index.js",
  "types": "dist/index.d.ts",
  "files": [
    "/dist"
  ],
  "scripts": {
    "start": "ts-node-dev src/index.ts",
    "build": "tsc",
    "test": "echo \"Error: no test specified\" && exit 1"
  },
  "author": "MemberJunction.com",
  "license": "ISC",
  "devDependencies": {
    "ts-node-dev": "^2.0.0",
    "typescript": "^5.3.3"
  },
  "dependencies": {
<<<<<<< HEAD
    "@memberjunction/ai": "~1.2.2",
    "@memberjunction/global": "~1.2.2",
=======
    "@memberjunction/ai": "~1.3.0",
    "@memberjunction/global": "~1.3.0",
>>>>>>> 1192b151
    "axios-retry": "^4.3.0"
  }
}<|MERGE_RESOLUTION|>--- conflicted
+++ resolved
@@ -19,13 +19,8 @@
     "typescript": "^5.3.3"
   },
   "dependencies": {
-<<<<<<< HEAD
-    "@memberjunction/ai": "~1.2.2",
-    "@memberjunction/global": "~1.2.2",
-=======
     "@memberjunction/ai": "~1.3.0",
     "@memberjunction/global": "~1.3.0",
->>>>>>> 1192b151
     "axios-retry": "^4.3.0"
   }
 }