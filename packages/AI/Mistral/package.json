--- conflicted
+++ resolved
@@ -19,14 +19,9 @@
     "typescript": "^5.3.3"
   },
   "dependencies": {
-<<<<<<< HEAD
     "@memberjunction/ai": "^0.9.152",
     "@memberjunction/global": "^0.9.142",
     "axios-retry": "^4.0.0",
     "axois": "^0.0.1-security"
-=======
-    "@memberjunction/ai": "^0.9.153",
-    "@memberjunction/global": "^0.9.146"
->>>>>>> 88ee8106
   }
 }