--- conflicted
+++ resolved
@@ -15,22 +15,12 @@
   "author": "MemberJunction.com",
   "license": "ISC",
   "dependencies": {
-<<<<<<< HEAD
-    "@memberjunction/core": "2.43.0",
-    "@memberjunction/global": "2.43.0",
-    "@memberjunction/core-entities": "2.43.0",
-    "@memberjunction/ai": "2.43.0",
-    "@memberjunction/aiengine": "2.43.0",
-    "@memberjunction/templates": "2.43.0",
-    "ajv": "^8.12.0",
-=======
     "@memberjunction/core": "2.44.0",
     "@memberjunction/global": "2.44.0",
     "@memberjunction/core-entities": "2.44.0",
     "@memberjunction/ai": "2.44.0",
     "@memberjunction/aiengine": "2.44.0",
     "@memberjunction/templates": "2.44.0",
->>>>>>> adba49f7
     "dotenv": "^16.4.1",
     "rxjs": "^7.8.1"
   },
