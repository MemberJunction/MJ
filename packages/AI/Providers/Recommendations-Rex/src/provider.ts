import { RecommendationProviderBase, RecommendationRequest, RecommendationResult } from "@memberjunction/ai-recommendations";
import { EntityInfo, LogError, LogStatus, Metadata, RunView, RunViewResult, UserInfo } from "@memberjunction/core";
import { EntityRecordDocumentEntityType, ListDetailEntity, ListEntity, RecommendationEntity, RecommendationItemEntity } from "@memberjunction/core-entities";
import { RegisterClass } from "@memberjunction/global";
import axios, { AxiosError, AxiosRequestConfig, AxiosResponse, isAxiosError } from "axios";
import * as Config from "./config";
import { GetEmbeddingParams, GetRecommendationParams, RasaResponse, RasaTokenResponse, RecommendationResponse } from "./generic/models";

/**
 * This class implements the API calls to the rasa.io Rex Recommendation engine and will save results into the MJ Recommendations/Recommendation Items tables.
 */
@RegisterClass(RecommendationProviderBase, "rasa.io Rex")
export class RexRecommendationsProvider extends RecommendationProviderBase {

    MinProbability: number = 0;
    MaxProbability: number = 1;

    PeronsEntityID: string = "";
    CoursesEntityID: string = "";
    CoursePartsEntityID: string = "";

    public async Recommend(request: RecommendationRequest): Promise<RecommendationResult> {

        // Rex handles each request one record at a time:
        const result = new RecommendationResult(request);
        result.Success = true; // start off true and set to false if any errors occur

        if(!request.Options || !request.Options.EntityDocumentID){
            LogError("EntityDocumentID is a required options paramter {request.Options.EntityDocumentID}");
            result.AppendError("EntityDocumentID is a required options paramter {request.Options.EntityDocumentID}");
            return result;
        }

        const entityDocumentID: string = request.Options.EntityDocumentID;
        const token: string = await this.GetAccessToken();

        if(!token){
            LogError("Error getting Rex access token");
            result.AppendError("Error getting Rex access token");
            return result;
        }

        if(!request.Options){
            LogError("Options are required for Rex recommendations");
            result.AppendError("Options are required for Rex recommendations")
            return result;
        }

        const recommendationList = request.Recommendations;
        const batchCount: number = 0;
        for(let i = 0; i < recommendationList.length; i += Config.REX_BATCH_SIZE){
            const batch = recommendationList.slice(i, i + Config.REX_BATCH_SIZE);

            await Promise.all(batch.map(async (recommendation: RecommendationEntity, index: number) => {
                const vectorID: string = await this.GetVectorID(recommendation, entityDocumentID, request.CurrentUser);
                if(!vectorID){
                    LogError(`No vector ID found for recommendation. Source Entity: ${recommendation.SourceEntityID}, Source Entity Record ID: ${recommendation.SourceEntityRecordID}`);
                    result.AppendWarning(`No vector ID found for recommendation. Source Entity ID: ${recommendation.SourceEntityID}, Source Entity Record ID: ${recommendation.SourceEntityRecordID}`);
                    return;
                }
    
                const GetRecommendationParams: GetRecommendationParams = {
                    AccessToken: token,
                    VectorID: vectorID,
                    Options: request.Options,
                    ErrorListID: request.ErrorListID,
                    CurrentUser: request.CurrentUser
                };
    
                const recommendations: RecommendationResponse[] | null = await this.GetRecommendations(GetRecommendationParams);
                if(!recommendations){
                    LogError(`Error getting recommendations for recommendation: Source Entity: ${recommendation.SourceEntityID}, Source Entity Record ID: ${recommendation.SourceEntityRecordID}`);
                    result.AppendWarning(`Error getting recommendations for recommendation: Source Entity: ${recommendation.SourceEntityID}, Source Entity Record ID: ${recommendation.SourceEntityRecordID}`);
                    return;
                }
    
                LogStatus(`Creating ${recommendations.length} recommendation items for recommendation ${index + 1}/${batch.length} of batch ${batchCount + 1}`);
                const recommendationItemEntities: RecommendationItemEntity[] = await this.ConvertRecommendationsToItemEntities(recommendation, recommendations, request.CurrentUser);
    
                // Save the results
                const saveResult = await this.SaveRecommendation(recommendation, request.RunID, recommendationItemEntities);
                if(!saveResult){
                    LogError("Not all recommendation items were successfully saved");
                    result.AppendError("Not all recommendation items were successfully saved");
                }
            }));

            LogStatus(`Batch ${batchCount + 1} of ${Math.ceil(recommendationList.length / Config.REX_BATCH_SIZE)} completed`);
        }

        return result;
    }

    private async GetVectorID(recommendation: RecommendationEntity, entityDocumentID: string, currentUser?: UserInfo): Promise<string | null> {
        const rv: RunView = new RunView();

        const rvVectorResult: RunViewResult<EntityRecordDocumentEntityType> = await rv.RunView<EntityRecordDocumentEntityType>({
            EntityName: "Entity Record Documents",
            ExtraFilter: `EntityDocumentID = '${entityDocumentID}'
                AND EntityID = '${recommendation.SourceEntityID}'
                AND RecordID = '${recommendation.SourceEntityRecordID}'`
        }, currentUser);

        if(!rvVectorResult.Success) {
            LogError(`Error getting vector ID for recommendation: ${recommendation.ID}: ${rvVectorResult.ErrorMessage}`);
            return null;
        }

        if(rvVectorResult.Results.length == 0) {
            return null;
        }

        return rvVectorResult.Results[0].VectorID;
    }

    private async GetAccessToken(): Promise<string | null> {
        try{
            const config: AxiosRequestConfig = {
                auth: {
                    username: Config.REX_USERNAME,
                    password: Config.REX_PASSWORD
                },
                headers: {
                    'Cache-Control': 'no-cache',
                    'Content-Type': 'application/json'
                }
            };

            const body = {
                key: Config.REX_API_KEY
            }
    
            const response: AxiosResponse<RasaResponse<RasaTokenResponse>> = await axios.post<RasaResponse<RasaTokenResponse>>(`${Config.REX_API_HOST}/tokens`, body, config);
            let data: RasaResponse<RasaTokenResponse> = response.data;
            if(!response || data.results.length == 0){
                LogError("No token returned from Rex API");
                return null;
            }

            return data.results[0]["rasa-token"];
        }
        catch(ex){
            if(isAxiosError(ex)){
                const axiosError: AxiosError = ex;
                LogError("Error getting Rex access token:", undefined, axiosError);
                return null;
            }
            else{
                LogError(`Error getting Rex access token: ${ex}`);
                return null;
            }
        }
    }

    protected async GetRecommendations(params: GetRecommendationParams): Promise<RecommendationResponse[] | null> {
        try{
            const config: AxiosRequestConfig = {
                headers: {
                    'Cache-Control': 'no-cache',
                    'Content-Type': 'application/json',
                    'rasa-token': params.AccessToken
                }
            };

            const body = {
                type: params.Options.type,
                source: "mj.pinecone",
                id: params.VectorID,
                filters: params.Options.filters
            };
    
            const response: AxiosResponse<RasaResponse<RecommendationResponse>> = await axios.post<RasaResponse<RecommendationResponse>>(`${Config.REX_RECOMMEND_HOST}/suggest?entity=0&id_response=0`, body, config);
            if(!response){
                return null;
            }

            const data: RasaResponse<RecommendationResponse> = response.data;
            return data.results;
        }
        catch(ex){
            if(isAxiosError(ex)){
                const axiosError: AxiosError<RasaResponse> = ex;
                const rasaError = axiosError.response.data;
<<<<<<< HEAD
                console.log("Error getting Rex recommendation, rasaError:", rasaError);
=======
                LogError("Error getting Rex recommendation, rasaError:", undefined, rasaError);
>>>>>>> 08abd7ad
                if(params.ErrorListID){
                    const errorMessage: string = JSON.stringify(rasaError);
                    await this.AddRecordToErrorsList(params.ErrorListID, params.VectorID, errorMessage, params.CurrentUser);
                }
            }
            else{
                LogError(`Error getting Rex recommendation:`, undefined, ex.response.data);
            }
        }
    }

    protected async ConvertRecommendationsToItemEntities(recommendationEntity: RecommendationEntity, recommendations: RecommendationResponse[], currentUser: UserInfo): Promise<RecommendationItemEntity[]> {
        const md = new Metadata();        

        const entities: RecommendationItemEntity[] =  await Promise.all(recommendations.map(async (recommendation: RecommendationResponse) => {
            const entity: RecommendationItemEntity = await md.GetEntityObject<RecommendationItemEntity>("Recommendation Items", currentUser);
            let data: Record<'entityID' | 'recordID', string> = this.GetEntityIDAndRecordID(recommendation);

            entity.NewRecord();
            entity.RecommendationID = recommendationEntity.ID;
            entity.DestinationEntityID = data.entityID;
            entity.DestinationEntityRecordID = recommendation.id;
            entity.MatchProbability = this.ClampScore(recommendation.score, this.MinProbability, this.MaxProbability);

            return entity;
        }));

        return entities;
    }

    private GetEntityIDAndRecordID(data: RecommendationResponse): Record<'entityID' | 'recordID', string> {
        let entityName: string = "";
        let entityID: string = "";
        let recordID: string = "";

        switch(data.type){
            case "course":
                entityName = "Contents";
                break;
            case "course_part":
                entityName = "Course Parts";
                break;
            case "person":
                entityName = "Contributors";
                break;
            default:
                LogError(`Unknown entity type: ${data.type}`);
                break;
        };

        const md: Metadata = new Metadata();
        const entity: EntityInfo | undefined = md.EntityByName(entityName);
        
        if(!entity){
            LogError(`Error getting entity info for entity ${entityName}`);
            return { entityID, recordID };
        }

        entityID = entity.ID;
        
        //IDs of external records arent helpful,
        //as they dont exist in MJ and we have no way
        //of fetching them
        if(data.source == "mj.pinecone"){
            //Taking a shortcut here, the above entities
            //all have a single primary key named "ID",
            //so a simple split call grabbing the second
            //element will get the ID.
            const IDSplit = data.id.split("-");
            if(IDSplit.length > 1){
                recordID = IDSplit[1];
            }
        }

        return { entityID, recordID };
    }

    /**
     * Ensures that the probability param is within the min and max params.
     * @param probability The probability to clamp
     * @param minValue The minimum value the probability can be
     * @param maxValue The maximum value the probability can be
     * @returns The clamped probability
     */
    protected ClampScore(probability: number, minValue: number, maxValue: number): number {
        if(probability < minValue){
            return minValue;
        }

        if(probability > maxValue){
            return maxValue;
        }

        return probability;
    }

    private async AddRecordToErrorsList(listID: string, recordID: string, errorMessage: string, currentUser?: UserInfo): Promise<void> {
        const md: Metadata = new Metadata();
        const listDetail: ListDetailEntity = await md.GetEntityObject<ListDetailEntity>("List Details", currentUser);
        
        listDetail.NewRecord();
        listDetail.ListID = listID;
        listDetail.RecordID = recordID;
        listDetail.AdditionalData = errorMessage;

        const saveResult: boolean = await listDetail.Save();
        if(!saveResult){
            LogError(`Error saving error list detail for record ${recordID}`, undefined, listDetail.LatestResult);
        }
        else{
            LogStatus(`Error logged to list detail record ${recordID}`);
        }
    }
}

export function LoadRexRecommendationsProvider() {

}<|MERGE_RESOLUTION|>--- conflicted
+++ resolved
@@ -166,7 +166,7 @@
                 type: params.Options.type,
                 source: "mj.pinecone",
                 id: params.VectorID,
-                filters: params.Options.filters
+                filters: params.Options
             };
     
             const response: AxiosResponse<RasaResponse<RecommendationResponse>> = await axios.post<RasaResponse<RecommendationResponse>>(`${Config.REX_RECOMMEND_HOST}/suggest?entity=0&id_response=0`, body, config);
@@ -181,18 +181,14 @@
             if(isAxiosError(ex)){
                 const axiosError: AxiosError<RasaResponse> = ex;
                 const rasaError = axiosError.response.data;
-<<<<<<< HEAD
-                console.log("Error getting Rex recommendation, rasaError:", rasaError);
-=======
                 LogError("Error getting Rex recommendation, rasaError:", undefined, rasaError);
->>>>>>> 08abd7ad
                 if(params.ErrorListID){
                     const errorMessage: string = JSON.stringify(rasaError);
                     await this.AddRecordToErrorsList(params.ErrorListID, params.VectorID, errorMessage, params.CurrentUser);
                 }
             }
             else{
-                LogError(`Error getting Rex recommendation:`, undefined, ex.response.data);
+                LogError(`Error getting Rex recommendation:`, undefined, ex);
             }
         }
     }
