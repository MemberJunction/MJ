{
  "name": "@memberjunction/ai-anthropic",
  "version": "2.38.0",
  "description": "MemberJunction Wrapper for Anthropic AI Models",
  "main": "dist/index.js",
  "types": "dist/index.d.ts",
  "files": [
    "/dist"
  ],
  "scripts": {
    "start": "ts-node-dev src/index.ts",
    "build": "tsc",
    "test": "echo \"Error: no test specified\" && exit 1"
  },
  "author": "MemberJunction.com",
  "license": "ISC",
  "devDependencies": {
    "ts-node-dev": "^2.0.0",
    "typescript": "^5.4.5"
  },
  "dependencies": {
<<<<<<< HEAD
    "@anthropic-ai/sdk": "0.50.4",
    "@memberjunction/ai": "2.37.1",
    "@memberjunction/global": "2.37.1"
=======
    "@anthropic-ai/sdk": "0.36.3",
    "@memberjunction/ai": "2.38.0",
    "@memberjunction/global": "2.38.0"
>>>>>>> c0ba05cb
  }
}<|MERGE_RESOLUTION|>--- conflicted
+++ resolved
@@ -19,14 +19,8 @@
     "typescript": "^5.4.5"
   },
   "dependencies": {
-<<<<<<< HEAD
     "@anthropic-ai/sdk": "0.50.4",
-    "@memberjunction/ai": "2.37.1",
-    "@memberjunction/global": "2.37.1"
-=======
-    "@anthropic-ai/sdk": "0.36.3",
     "@memberjunction/ai": "2.38.0",
     "@memberjunction/global": "2.38.0"
->>>>>>> c0ba05cb
   }
 }