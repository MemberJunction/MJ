{
  "name": "@memberjunction/ai-gemini",
  "version": "2.116.0",
  "description": "MemberJunction Wrapper for Google Gemini AI Models",
  "main": "dist/index.js",
  "types": "dist/index.d.ts",
  "files": [
    "/dist"
  ],
  "scripts": {
    "start": "ts-node-dev src/index.ts",
    "build": "tsc",
    "test": "echo \"Error: no test specified\" && exit 1"
  },
  "author": "MemberJunction.com",
  "license": "ISC",
  "devDependencies": {
    "ts-node-dev": "^2.0.0",
    "typescript": "^5.4.5"
  },
  "dependencies": {
<<<<<<< HEAD
    "@google/genai": "^1.16.0",
    "@google/generative-ai": "^0.24.1",
    "@memberjunction/ai": "2.112.0",
    "@memberjunction/global": "2.112.0"
=======
    "@memberjunction/ai": "2.116.0",
    "@memberjunction/global": "2.116.0",
    "@google/genai": "^1.16.0"
>>>>>>> 83d5ade8
  },
  "repository": {
    "type": "git",
    "url": "https://github.com/MemberJunction/MJ"
  }
}<|MERGE_RESOLUTION|>--- conflicted
+++ resolved
@@ -19,16 +19,9 @@
     "typescript": "^5.4.5"
   },
   "dependencies": {
-<<<<<<< HEAD
-    "@google/genai": "^1.16.0",
-    "@google/generative-ai": "^0.24.1",
-    "@memberjunction/ai": "2.112.0",
-    "@memberjunction/global": "2.112.0"
-=======
     "@memberjunction/ai": "2.116.0",
     "@memberjunction/global": "2.116.0",
     "@google/genai": "^1.16.0"
->>>>>>> 83d5ade8
   },
   "repository": {
     "type": "git",
