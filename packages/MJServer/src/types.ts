import { UserViewEntity } from '@memberjunction/core-entities';
import { GraphQLSchema } from 'graphql';
import { PubSubEngine } from 'type-graphql';
import { DataSource, QueryRunner } from 'typeorm';

export type UserPayload = {
  email: string;
  userRecord: any;
  sessionId: string;
  isSystemUser?: boolean;
  apiKey?: string;
};

/**
 * AppContext is the context object that is passed to all resolvers.
 */
export type AppContext = {
  /**
   * The default and backwards compatible data source.
   */
  dataSource: DataSource;
  userPayload: UserPayload;
  queryRunner?: QueryRunner;
<<<<<<< HEAD
  dataSources: DataSourceInfo[];
};

export type DataSourceInfo = {
=======
  /**
   * Array of data sources that have additional information about their intended use e.g. Admin, Read-Write, Read-Only.
   */
  dataSources: DataSourceInfo[];
};

export class DataSourceInfo  {
>>>>>>> 3578584a
  dataSource: DataSource;
  host: string;
  port: number;
  instance?: string;
  database: string;
  userName: string;
  type: "Admin" | "Read-Write" | "Read-Only" | "Other";
<<<<<<< HEAD
=======

  constructor(init: {dataSource: DataSource, type: "Admin" | "Read-Write" | "Read-Only" | "Other", host: string, port: number, database: string, userName: string} ) {
    this.dataSource = init.dataSource;
    this.host = init.host;
    this.port = init.port;
    this.database = init.database;
    this.userName = init.userName;
    this.type = init.type;
  }
>>>>>>> 3578584a
};

export type DirectiveBuilder = {
  typeDefs: string;
  transformer: (schema: GraphQLSchema) => GraphQLSchema;
};

export type RunViewGenericParams = {
  viewInfo: UserViewEntity;
  dataSource: DataSource;
  extraFilter: string;
  orderBy: string;
  userSearchString: string;
  excludeUserViewRunID?: string;
  overrideExcludeFilter?: string;
  saveViewResults?: boolean;
  fields?: string[];
  ignoreMaxRows?: boolean;
  excludeDataFromAllPriorViewRuns?: boolean;
  forceAuditLog?: boolean;
  auditLogDescription?: string;
  resultType?: string;
  userPayload?: UserPayload;
  pubSub: PubSubEngine;
};<|MERGE_RESOLUTION|>--- conflicted
+++ resolved
@@ -21,12 +21,6 @@
   dataSource: DataSource;
   userPayload: UserPayload;
   queryRunner?: QueryRunner;
-<<<<<<< HEAD
-  dataSources: DataSourceInfo[];
-};
-
-export type DataSourceInfo = {
-=======
   /**
    * Array of data sources that have additional information about their intended use e.g. Admin, Read-Write, Read-Only.
    */
@@ -34,7 +28,6 @@
 };
 
 export class DataSourceInfo  {
->>>>>>> 3578584a
   dataSource: DataSource;
   host: string;
   port: number;
@@ -42,8 +35,6 @@
   database: string;
   userName: string;
   type: "Admin" | "Read-Write" | "Read-Only" | "Other";
-<<<<<<< HEAD
-=======
 
   constructor(init: {dataSource: DataSource, type: "Admin" | "Read-Write" | "Read-Only" | "Other", host: string, port: number, database: string, userName: string} ) {
     this.dataSource = init.dataSource;
@@ -53,7 +44,6 @@
     this.userName = init.userName;
     this.type = init.type;
   }
->>>>>>> 3578584a
 };
 
 export type DirectiveBuilder = {
