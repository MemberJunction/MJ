--- conflicted
+++ resolved
@@ -308,12 +308,8 @@
       auditLog.UserID = userInfo.ID;
       auditLog.AuditLogTypeID = auditLogType.ID;
 
-<<<<<<< HEAD
-      if (authorization) auditLog.AuthorizationName = authorization.Name;
-=======
       if (authorization) 
         auditLog.AuthorizationID = authorization.ID;
->>>>>>> a6267f96
 
       if (status?.trim().toLowerCase() === 'success') auditLog.Status = 'Success';
       else auditLog.Status = 'Failed';
