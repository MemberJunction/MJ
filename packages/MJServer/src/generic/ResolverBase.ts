--- conflicted
+++ resolved
@@ -27,18 +27,8 @@
       const mapper = new FieldMapper();
       fields.forEach((f) => {
         if (dataObject.hasOwnProperty(f.Name)) {
-<<<<<<< HEAD
-          if (f.CodeName.startsWith('__mj_')) {
-            // GraphQL doesn't allow us to pass back fields with __ so we are mapping our special field cases that start with __mj_ to _mj__ for transport - they are converted back on the other side automatically
-            const newCodeName = `_mj__${f.CodeName.substring(5)}`;
-            dataObject[newCodeName] = dataObject[f.Name];
-          } else {
-            dataObject[f.CodeName] = dataObject[f.Name];
-          }
-=======
           // GraphQL doesn't allow us to pass back fields with __ so we are mapping our special field cases that start with __mj_ to _mj__ for transport - they are converted back on the other side automatically
           dataObject[mapper.MapFieldName(f.CodeName)] = dataObject[f.Name];
->>>>>>> 4396a670
           delete dataObject[f.Name];
         }
       });
@@ -176,9 +166,6 @@
     const entityInfo = md.Entities.find((e) => e.Name === entityName);
     if (!userPayload) throw new Error(`userPayload is null`);
 
-    // if ID is system user sentinel value, then we're running as the system user and we can skip the permission check
-    if (userPayload.userRecord?.ID === Number.MIN_SAFE_INTEGER) return;
-
     // first check permissions, the logged in user must have read permissions on the entity to run the view
     if (entityInfo) {
       const userInfo = UserCache.Users.find((u) => u.Email.toLowerCase().trim() === userPayload.email.toLowerCase().trim()); // get the user record from MD so we have ROLES attached, don't use the one from payload directly
@@ -254,17 +241,7 @@
         const mapper = new FieldMapper();
         if (result && result.Success) {
           for (const r of result.Results) {
-<<<<<<< HEAD
-            const keys = Object.keys(r);
-            keys.forEach((k) => {
-              if (k.trim().toLowerCase().startsWith('__mj_')) {
-                r[`_mj__${k.substring(5)}`] = r[k];
-                delete r[k];
-              }
-            });
-=======
             mapper.MapFields(r);
->>>>>>> 4396a670
           }
         }
         return result;
@@ -331,12 +308,8 @@
       auditLog.UserID = userInfo.ID;
       auditLog.AuditLogTypeID = auditLogType.ID;
 
-<<<<<<< HEAD
-      if (authorization) auditLog.AuthorizationName = authorization.Name;
-=======
       if (authorization) 
         auditLog.AuthorizationID = authorization.ID;
->>>>>>> 4396a670
 
       if (status?.trim().toLowerCase() === 'success') auditLog.Status = 'Success';
       else auditLog.Status = 'Failed';
