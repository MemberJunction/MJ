{
  "name": "@memberjunction/data-context",
<<<<<<< HEAD
  "version": "1.7.1",
  "repository": "github:MemberJunction/MJ",
=======
  "version": "1.8.1",
>>>>>>> 4396a670
  "description": "This library provides a set of objects that handle run-time loading of data contexts as well as types to be able to use across application tiers for interacting with data contexts.",
  "main": "dist/index.js",
  "types": "dist/index.d.ts",
  "files": [
    "/dist"
  ],
  "scripts": {
    "start": "ts-node-dev src/index.ts",
    "build": "tsc",
    "test": "echo \"Error: no test specified\" && exit 1"
  },
  "author": "MemberJunction.com",
  "license": "ISC",
  "devDependencies": {
    "ts-node-dev": "^2.0.0",
    "typescript": "^5.4.5"
  },
  "dependencies": {
    "@memberjunction/global": "1.8.1",
    "@memberjunction/core-entities": "1.8.1"
  }
}<|MERGE_RESOLUTION|>--- conflicted
+++ resolved
@@ -1,11 +1,6 @@
 {
   "name": "@memberjunction/data-context",
-<<<<<<< HEAD
-  "version": "1.7.1",
-  "repository": "github:MemberJunction/MJ",
-=======
   "version": "1.8.1",
->>>>>>> 4396a670
   "description": "This library provides a set of objects that handle run-time loading of data contexts as well as types to be able to use across application tiers for interacting with data contexts.",
   "main": "dist/index.js",
   "types": "dist/index.d.ts",
