--- conflicted
+++ resolved
@@ -1,8 +1,4 @@
-<<<<<<< HEAD
-import { BaseEntity, CompositeKey, EntityInfo, LogError, Metadata, PrimaryKeyValue, QueryInfo, RunQuery, RunView, RunViewParams, UserInfo } from "@memberjunction/core";
-=======
-import { BaseEntity, DataObjectRelatedEntityParam, EntityInfo, LogError, Metadata, PrimaryKeyValue, QueryInfo, RunQuery, RunView, RunViewParams, UserInfo } from "@memberjunction/core";
->>>>>>> 9a807dbb
+import { BaseEntity, CompositeKey, DataObjectRelatedEntityParam, EntityInfo, LogError, Metadata, PrimaryKeyValue, QueryInfo, RunQuery, RunView, RunViewParams, UserInfo } from "@memberjunction/core";
 import { DataContextEntity, DataContextItemEntity, UserViewEntityExtended } from "@memberjunction/core-entities";
 import { MJGlobal, RegisterClass } from "@memberjunction/global";
 
@@ -331,17 +327,11 @@
                 const v = rawVals[i];
                 pkeyVals.push({FieldName: pk.Name, Value: v});
             }
-<<<<<<< HEAD
             let compositeKey: CompositeKey = new CompositeKey();
             compositeKey.PrimaryKeyValues = pkeyVals;
             if (await record.InnerLoad(compositeKey)) {
                 this.Data = await record.GetDataObject({
                     includeRelatedEntityData: false,
-=======
-            if (await record.InnerLoad(pkeyVals)) {
-                const dataObject = await record.GetDataObject({
-                    includeRelatedEntityData: includeRelatedEntityData,
->>>>>>> 9a807dbb
                     oldValues: false,
                     omitEmptyStrings: false,
                     omitNullValues: false,
@@ -349,7 +339,7 @@
                     excludeFields: []
                 });             
 
-                this.Data = [dataObject]; // we always return an array of one object for single record loads
+                //this.Data = [dataObject]; // we always return an array of one object for single record loads
 
                 return true;                    
             }
