--- conflicted
+++ resolved
@@ -2,11 +2,7 @@
 * ALL ENTITIES - TypeGraphQL Type Class Definition - AUTO GENERATED FILE
 * Generated Entities and Resolvers for Server
 *
-<<<<<<< HEAD
-* GENERATED: 9/27/2024, 4:14:06 PM
-=======
 * GENERATED: 9/27/2024, 5:15:50 PM
->>>>>>> 434e1837
 *
 *   >>> DO NOT MODIFY THIS FILE!!!!!!!!!!!!
 *   >>> YOUR CHANGES WILL BE OVERWRITTEN
