--- conflicted
+++ resolved
@@ -2,11 +2,7 @@
 * ALL ENTITIES - TypeGraphQL Type Class Definition - AUTO GENERATED FILE
 * Generated Entities and Resolvers for Server
 * 
-<<<<<<< HEAD
-* GENERATED: 4/12/2024, 3:53:39 PM
-=======
 * GENERATED: 4/14/2024, 7:43:22 PM
->>>>>>> f00358bb
 * 
 *   >>> DO NOT MODIFY THIS FILE!!!!!!!!!!!!
 *   >>> YOUR CHANGES WILL BE OVERWRITTEN
