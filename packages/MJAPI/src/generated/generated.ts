--- conflicted
+++ resolved
@@ -2,11 +2,7 @@
 * ALL ENTITIES - TypeGraphQL Type Class Definition - AUTO GENERATED FILE
 * Generated Entities and Resolvers for Server
 *
-<<<<<<< HEAD
-* GENERATED: 9/25/2024, 4:21:14 PM
-=======
 * GENERATED: 9/27/2024, 5:15:50 PM
->>>>>>> 7449b2f5
 *
 *   >>> DO NOT MODIFY THIS FILE!!!!!!!!!!!!
 *   >>> YOUR CHANGES WILL BE OVERWRITTEN
@@ -23,3640 +19,5 @@
 import * as mj_core_schema_server_object_types from '@memberjunction/server'
 
 
-import { CourseEntity, CoursePartEntity, PersonEntity, PersonEducationHistoryEntity, PersonEmploymentHistoryEntity, CompanyIntegrationRunATDEntity } from 'mj_generatedentities';
-    
-
-//****************************************************************************
-// ENTITY CLASS for Courses
-//****************************************************************************
-@ObjectType()
-export class Course_ {
-    @Field(() => Int) 
-    ID: number;
-        
-    @Field({nullable: true}) 
-    @MaxLength(255)
-    Name?: string;
-        
-    @Field({nullable: true}) 
-    Description?: string;
-        
-    @Field({nullable: true}) 
-    @MaxLength(255)
-    WebLink?: string;
-        
-    @Field() 
-    @MaxLength(10)
-    _mj__CreatedAt: Date;
-        
-    @Field() 
-    @MaxLength(10)
-    _mj__UpdatedAt: Date;
-        
-    @Field(() => [CoursePart_])
-    CourseParts_CourseIDArray: CoursePart_[]; // Link to CourseParts
-    
-}
-
-//****************************************************************************
-// INPUT TYPE for Courses
-//****************************************************************************
-@InputType()
-export class CreateCourseInput {
-    @Field({ nullable: true })
-    Name?: string;
-
-    @Field({ nullable: true })
-    Description?: string;
-
-    @Field({ nullable: true })
-    WebLink?: string;
-}
-    
-
-//****************************************************************************
-// INPUT TYPE for Courses
-//****************************************************************************
-@InputType()
-export class UpdateCourseInput {
-    @Field(() => Int)
-    ID: number;
-
-    @Field({ nullable: true })
-    Name?: string;
-
-    @Field({ nullable: true })
-    Description?: string;
-
-    @Field({ nullable: true })
-    WebLink?: string;
-
-    @Field(() => [KeyValuePairInput], { nullable: true })
-    OldValues___?: KeyValuePairInput[];
-}
-    
-//****************************************************************************
-// RESOLVER for Courses
-//****************************************************************************
-@ObjectType()
-export class RunCourseViewResult {
-    @Field(() => [Course_])
-    Results: Course_[];
-
-    @Field(() => String, {nullable: true})
-    UserViewRunID?: string;
-
-    @Field(() => Int, {nullable: true})
-    RowCount: number;
-
-    @Field(() => Int, {nullable: true})
-    TotalRowCount: number;
-
-    @Field(() => Int, {nullable: true})
-    ExecutionTime: number;
-
-    @Field({nullable: true})
-    ErrorMessage?: string;
-
-    @Field(() => Boolean, {nullable: false})
-    Success: boolean;
-}
-
-@Resolver(Course_)
-export class CourseResolver extends ResolverBase {
-    @Query(() => RunCourseViewResult)
-    async RunCourseViewByID(@Arg('input', () => RunViewByIDInput) input: RunViewByIDInput, @Ctx() { dataSource, userPayload }: AppContext, @PubSub() pubSub: PubSubEngine) {
-        return super.RunViewByIDGeneric(input, dataSource, userPayload, pubSub);
-    }
-
-    @Query(() => RunCourseViewResult)
-    async RunCourseViewByName(@Arg('input', () => RunViewByNameInput) input: RunViewByNameInput, @Ctx() { dataSource, userPayload }: AppContext, @PubSub() pubSub: PubSubEngine) {
-        return super.RunViewByNameGeneric(input, dataSource, userPayload, pubSub);
-    }
-
-    @Query(() => RunCourseViewResult)
-    async RunCourseDynamicView(@Arg('input', () => RunDynamicViewInput) input: RunDynamicViewInput, @Ctx() { dataSource, userPayload }: AppContext, @PubSub() pubSub: PubSubEngine) {
-        input.EntityName = 'Courses';
-        return super.RunDynamicViewGeneric(input, dataSource, userPayload, pubSub);
-    }
-    @Query(() => Course_, { nullable: true })
-    async Course(@Arg('ID', () => Int) ID: number, @Ctx() { dataSource, userPayload }: AppContext, @PubSub() pubSub: PubSubEngine): Promise<Course_ | null> {
-        this.CheckUserReadPermissions('Courses', userPayload);
-        const sSQL = `SELECT * FROM [ATD].[vwCourses] WHERE [ID]=${ID} ` + this.getRowLevelSecurityWhereClause('Courses', userPayload, EntityPermissionType.Read, 'AND');
-        const result = this.MapFieldNamesToCodeNames('Courses', await dataSource.query(sSQL).then((r) => r && r.length > 0 ? r[0] : {}))
-        return result;
-    }
-    
-    @FieldResolver(() => [CoursePart_])
-    async CourseParts_CourseIDArray(@Root() course_: Course_, @Ctx() { dataSource, userPayload }: AppContext, @PubSub() pubSub: PubSubEngine) {
-        this.CheckUserReadPermissions('Course Parts', userPayload);
-        const sSQL = `SELECT * FROM [ATD].[vwCourseParts] WHERE [CourseID]=${course_.ID} ` + this.getRowLevelSecurityWhereClause('Course Parts', userPayload, EntityPermissionType.Read, 'AND');
-        const result = this.ArrayMapFieldNamesToCodeNames('Course Parts', await dataSource.query(sSQL));
-        return result;
-    }
-        
-    @Mutation(() => Course_)
-    async CreateCourse(
-        @Arg('input', () => CreateCourseInput) input: CreateCourseInput,
-        @Ctx() { dataSource, userPayload }: AppContext,
-        @PubSub() pubSub: PubSubEngine
-    ) {
-        return this.CreateRecord('Courses', input, dataSource, userPayload, pubSub)
-    }
-        
-    @Mutation(() => Course_)
-    async UpdateCourse(
-        @Arg('input', () => UpdateCourseInput) input: UpdateCourseInput,
-        @Ctx() { dataSource, userPayload }: AppContext,
-        @PubSub() pubSub: PubSubEngine
-    ) {
-        return this.UpdateRecord('Courses', input, dataSource, userPayload, pubSub);
-    }
-    
-    @Mutation(() => Course_)
-    async DeleteCourse(@Arg('ID', () => Int) ID: number, @Arg('options___', () => DeleteOptionsInput) options: DeleteOptionsInput, @Ctx() { dataSource, userPayload }: AppContext, @PubSub() pubSub: PubSubEngine) {
-        const key = new CompositeKey([{FieldName: 'ID', Value: ID}]);
-        return this.DeleteRecord('Courses', key, options, dataSource, userPayload, pubSub);
-    }
-    
-}
-
-//****************************************************************************
-// ENTITY CLASS for Course Parts
-//****************************************************************************
-@ObjectType()
-export class CoursePart_ {
-    @Field(() => Int) 
-    ID: number;
-        
-    @Field({nullable: true}) 
-    @MaxLength(255)
-    Name?: string;
-        
-    @Field(() => Int, {nullable: true}) 
-    CourseID?: number;
-        
-    @Field({nullable: true}) 
-    Text?: string;
-        
-    @Field() 
-    @MaxLength(10)
-    _mj__CreatedAt: Date;
-        
-    @Field() 
-    @MaxLength(10)
-    _mj__UpdatedAt: Date;
-        
-}
-
-//****************************************************************************
-// INPUT TYPE for Course Parts
-//****************************************************************************
-@InputType()
-export class CreateCoursePartInput {
-    @Field({ nullable: true })
-    Name?: string;
-
-    @Field(() => Int, { nullable: true })
-    CourseID?: number;
-
-    @Field({ nullable: true })
-    Text?: string;
-}
-    
-
-//****************************************************************************
-// INPUT TYPE for Course Parts
-//****************************************************************************
-@InputType()
-export class UpdateCoursePartInput {
-    @Field(() => Int)
-    ID: number;
-
-    @Field({ nullable: true })
-    Name?: string;
-
-    @Field(() => Int, { nullable: true })
-    CourseID?: number;
-
-    @Field({ nullable: true })
-    Text?: string;
-
-    @Field(() => [KeyValuePairInput], { nullable: true })
-    OldValues___?: KeyValuePairInput[];
-}
-    
-//****************************************************************************
-// RESOLVER for Course Parts
-//****************************************************************************
-@ObjectType()
-export class RunCoursePartViewResult {
-    @Field(() => [CoursePart_])
-    Results: CoursePart_[];
-
-    @Field(() => String, {nullable: true})
-    UserViewRunID?: string;
-
-    @Field(() => Int, {nullable: true})
-    RowCount: number;
-
-    @Field(() => Int, {nullable: true})
-    TotalRowCount: number;
-
-    @Field(() => Int, {nullable: true})
-    ExecutionTime: number;
-
-    @Field({nullable: true})
-    ErrorMessage?: string;
-
-    @Field(() => Boolean, {nullable: false})
-    Success: boolean;
-}
-
-@Resolver(CoursePart_)
-export class CoursePartResolver extends ResolverBase {
-    @Query(() => RunCoursePartViewResult)
-    async RunCoursePartViewByID(@Arg('input', () => RunViewByIDInput) input: RunViewByIDInput, @Ctx() { dataSource, userPayload }: AppContext, @PubSub() pubSub: PubSubEngine) {
-        return super.RunViewByIDGeneric(input, dataSource, userPayload, pubSub);
-    }
-
-    @Query(() => RunCoursePartViewResult)
-    async RunCoursePartViewByName(@Arg('input', () => RunViewByNameInput) input: RunViewByNameInput, @Ctx() { dataSource, userPayload }: AppContext, @PubSub() pubSub: PubSubEngine) {
-        return super.RunViewByNameGeneric(input, dataSource, userPayload, pubSub);
-    }
-
-    @Query(() => RunCoursePartViewResult)
-    async RunCoursePartDynamicView(@Arg('input', () => RunDynamicViewInput) input: RunDynamicViewInput, @Ctx() { dataSource, userPayload }: AppContext, @PubSub() pubSub: PubSubEngine) {
-        input.EntityName = 'Course Parts';
-        return super.RunDynamicViewGeneric(input, dataSource, userPayload, pubSub);
-    }
-    @Query(() => CoursePart_, { nullable: true })
-    async CoursePart(@Arg('ID', () => Int) ID: number, @Ctx() { dataSource, userPayload }: AppContext, @PubSub() pubSub: PubSubEngine): Promise<CoursePart_ | null> {
-        this.CheckUserReadPermissions('Course Parts', userPayload);
-        const sSQL = `SELECT * FROM [ATD].[vwCourseParts] WHERE [ID]=${ID} ` + this.getRowLevelSecurityWhereClause('Course Parts', userPayload, EntityPermissionType.Read, 'AND');
-        const result = this.MapFieldNamesToCodeNames('Course Parts', await dataSource.query(sSQL).then((r) => r && r.length > 0 ? r[0] : {}))
-        return result;
-    }
-    
-    @Mutation(() => CoursePart_)
-    async CreateCoursePart(
-        @Arg('input', () => CreateCoursePartInput) input: CreateCoursePartInput,
-        @Ctx() { dataSource, userPayload }: AppContext,
-        @PubSub() pubSub: PubSubEngine
-    ) {
-        return this.CreateRecord('Course Parts', input, dataSource, userPayload, pubSub)
-    }
-        
-    @Mutation(() => CoursePart_)
-    async UpdateCoursePart(
-        @Arg('input', () => UpdateCoursePartInput) input: UpdateCoursePartInput,
-        @Ctx() { dataSource, userPayload }: AppContext,
-        @PubSub() pubSub: PubSubEngine
-    ) {
-        return this.UpdateRecord('Course Parts', input, dataSource, userPayload, pubSub);
-    }
-    
-    @Mutation(() => CoursePart_)
-    async DeleteCoursePart(@Arg('ID', () => Int) ID: number, @Arg('options___', () => DeleteOptionsInput) options: DeleteOptionsInput, @Ctx() { dataSource, userPayload }: AppContext, @PubSub() pubSub: PubSubEngine) {
-        const key = new CompositeKey([{FieldName: 'ID', Value: ID}]);
-        return this.DeleteRecord('Course Parts', key, options, dataSource, userPayload, pubSub);
-    }
-    
-}
-
-//****************************************************************************
-// ENTITY CLASS for Persons
-//****************************************************************************
-@ObjectType()
-export class Person_ {
-    @Field(() => Int) 
-    ID: number;
-        
-    @Field({nullable: true}) 
-    first_name?: string;
-        
-    @Field({nullable: true}) 
-    timezone?: string;
-        
-    @Field({nullable: true}) 
-    city?: string;
-        
-    @Field({nullable: true}) 
-    email?: string;
-        
-    @Field({nullable: true}) 
-    session_count?: string;
-        
-    @Field({nullable: true}) 
-    first_session?: string;
-        
-    @Field({nullable: true}) 
-    last_session?: string;
-        
-    @Field({nullable: true}) 
-    in_app_purchase_total?: string;
-        
-    @Field({nullable: true}) 
-    unsubscribed_from_emails_at?: string;
-        
-    @Field({nullable: true}) 
-    active_resource_center_members_last_6_months?: string;
-        
-    @Field({nullable: true}) 
-    allowPhone?: string;
-        
-    @Field({nullable: true}) 
-    allowSolicitation?: string;
-        
-    @Field({nullable: true}) 
-    aud_awards_website_and_webcasts?: string;
-        
-    @Field({nullable: true}) 
-    aud_change_management_topic_engagement?: string;
-        
-    @Field({nullable: true}) 
-    aud_ci_aptd_high_interest?: string;
-        
-    @Field({nullable: true}) 
-    aud_ci_aptd_prep_purchases?: string;
-        
-    @Field({nullable: true}) 
-    aud_ci_aptd_web_interest?: string;
-        
-    @Field({nullable: true}) 
-    aud_ci_bok_purchases?: string;
-        
-    @Field({nullable: true}) 
-    aud_ci_cplp_interest_group?: string;
-        
-    @Field({nullable: true}) 
-    aud_ci_general_certification_interest_group?: string;
-        
-    @Field({nullable: true}) 
-    aud_ci_masters_more_than_6_mo?: string;
-        
-    @Field({nullable: true}) 
-    aud_con_atd_yale_2020_purchased?: string;
-        
-    @Field({nullable: true}) 
-    aud_con_core_42020_chicago_purchased?: string;
-        
-    @Field({nullable: true}) 
-    aud_con_core_4_2020_chicago_cart_abandonment?: string;
-        
-    @Field({nullable: true}) 
-    aud_con_core_4_2020_nashville_cart_abandonment?: string;
-        
-    @Field({nullable: true}) 
-    aud_con_core_4_2020_nashville_purchased?: string;
-        
-    @Field({nullable: true}) 
-    aud_con_core_4_2020_website_visitors?: string;
-        
-    @Field({nullable: true}) 
-    aud_con_dir_job_function?: string;
-        
-    @Field({nullable: true}) 
-    aud_con_edu_tk_2020_precon_pages_visitors?: string;
-        
-    @Field({nullable: true}) 
-    aud_con_gov_wf_2020_cart_abandonment?: string;
-        
-    @Field({nullable: true}) 
-    aud_con_gov_wf_2020_website_visitors?: string;
-        
-    @Field({nullable: true}) 
-    aud_con_ice_2020_cart_abandonment?: string;
-        
-    @Field({nullable: true}) 
-    aud_con_ice_2020_consideration_target?: string;
-        
-    @Field({nullable: true}) 
-    aud_con_ice_2020_eb_last_chance_openers?: string;
-        
-    @Field({nullable: true}) 
-    aud_con_ice_2020_email_clickers?: string;
-        
-    @Field({nullable: true}) 
-    aud_con_ice_2020_email_opened?: string;
-        
-    @Field({nullable: true}) 
-    aud_con_ice_2020_purchased?: string;
-        
-    @Field({nullable: true}) 
-    aud_con_ice_2020_reg_page_visitors?: string;
-        
-    @Field({nullable: true}) 
-    aud_con_ice_2020_team_target?: string;
-        
-    @Field({nullable: true}) 
-    aud_con_ice_2020_website_visitors?: string;
-        
-    @Field({nullable: true}) 
-    aud_con_mbr_lapsed_10_31_19?: string;
-        
-    @Field({nullable: true}) 
-    aud_con_org_dev_2020_cart_abandonment?: string;
-        
-    @Field({nullable: true}) 
-    aud_con_org_dev_2020_purchased?: string;
-        
-    @Field({nullable: true}) 
-    aud_con_org_dev_2020_website_visitors?: string;
-        
-    @Field({nullable: true}) 
-    aud_con_purchase_last_6_months?: string;
-        
-    @Field({nullable: true}) 
-    aud_con_sell_2020_cart_abandonment?: string;
-        
-    @Field({nullable: true}) 
-    aud_con_sell_2020_purchased?: string;
-        
-    @Field({nullable: true}) 
-    aud_con_sell_2020_website_visitors?: string;
-        
-    @Field({nullable: true}) 
-    aud_con_tk_2020_consideration_target?: string;
-        
-    @Field({nullable: true}) 
-    aud_con_tk_2020_email_clickers?: string;
-        
-    @Field({nullable: true}) 
-    aud_con_tk_2020_email_opened?: string;
-        
-    @Field({nullable: true}) 
-    aud_con_tk_2020_mbr_bundle?: string;
-        
-    @Field({nullable: true}) 
-    aud_con_tk_2020_medina_wkshp_registrants?: string;
-        
-    @Field({nullable: true}) 
-    aud_con_tk_2020_medina_workshop_page_visitors?: string;
-        
-    @Field({nullable: true}) 
-    aud_con_tk_2020_plustk_2020_purchased?: string;
-        
-    @Field({nullable: true}) 
-    aud_con_tk_2020_purchased?: string;
-        
-    @Field({nullable: true}) 
-    aud_con_tk_2020_reg_page_visitors?: string;
-        
-    @Field({nullable: true}) 
-    aud_con_tk_2020_registrant_feedback_email_opens?: string;
-        
-    @Field({nullable: true}) 
-    aud_con_tk_2020_website_visitors?: string;
-        
-    @Field({nullable: true}) 
-    aud_con_tk_cart_abandonment?: string;
-        
-    @Field({nullable: true}) 
-    aud_con_vc_2_2020_cart_abandonment?: string;
-        
-    @Field({nullable: true}) 
-    aud_con_virtual_2020_website_visitors?: string;
-        
-    @Field({nullable: true}) 
-    aud_con_virtual_conference_website_visitors?: string;
-        
-    @Field({nullable: true}) 
-    aud_con_west_coast_states?: string;
-        
-    @Field({nullable: true}) 
-    aud_con_yale_2020_cart_abandonment?: string;
-        
-    @Field({nullable: true}) 
-    aud_con_yale_2020_dir_job_function?: string;
-        
-    @Field({nullable: true}) 
-    aud_con_yale_2020_email_clickers?: string;
-        
-    @Field({nullable: true}) 
-    aud_con_yale_2020_website_visitors?: string;
-        
-    @Field({nullable: true}) 
-    aud_conf_vc_2_telemarketing_hot_leads?: string;
-        
-    @Field({nullable: true}) 
-    aud_ctdo_next?: string;
-        
-    @Field({nullable: true}) 
-    aud_edu_allmasterprograms_pagevisitors_last_12_mo_less_masters_purchasers?: string;
-        
-    @Field({nullable: true}) 
-    aud_edu_allmasterprograms_pagevisitors_last_6_mo?: string;
-        
-    @Field({nullable: true}) 
-    aud_edu_catalog_2020_virtual_downloads?: string;
-        
-    @Field({nullable: true}) 
-    aud_edu_form_catalog_2020?: string;
-        
-    @Field({nullable: true}) 
-    aud_edu_ice_precon_2020_target_audience?: string;
-        
-    @Field({nullable: true}) 
-    aud_edu_in_person_course_purchasers_last_365_days?: string;
-        
-    @Field({nullable: true}) 
-    aud_edu_or_con_purchasers_cyber_week_2021?: string;
-        
-    @Field({nullable: true}) 
-    aud_edu_page_visits_all?: string;
-        
-    @Field({nullable: true}) 
-    aud_edu_precon_2020_purchased?: string;
-        
-    @Field({nullable: true}) 
-    aud_edu_purchased_cert?: string;
-        
-    @Field({nullable: true}) 
-    aud_edu_purchased_cert_14_days?: string;
-        
-    @Field({nullable: true}) 
-    aud_edu_purchased_cert_6_mos?: string;
-        
-    @Field({nullable: true}) 
-    aud_edu_purchased_tc_last_6_m_os?: string;
-        
-    @Field({nullable: true}) 
-    aud_edu_tdbok_interest?: string;
-        
-    @Field({nullable: true}) 
-    aud_edu_tk_precon_purchased?: string;
-        
-    @Field({nullable: true}) 
-    aud_ent_ice_2020_teams_purchased?: string;
-        
-    @Field({nullable: true}) 
-    aud_ent_td_leader_nl_4_times?: string;
-        
-    @Field({nullable: true}) 
-    aud_expiring_member?: string;
-        
-    @Field({nullable: true}) 
-    aud_global_international_members?: string;
-        
-    @Field({nullable: true}) 
-    aud_global_perspectives_topic_engagement?: string;
-        
-    @Field({nullable: true}) 
-    aud_government_newsletter?: string;
-        
-    @Field({nullable: true}) 
-    aud_healthcare_news_topic_engagement?: string;
-        
-    @Field({nullable: true}) 
-    aud_instructional_design_topic_engagement?: string;
-        
-    @Field({nullable: true}) 
-    aud_is_member?: string;
-        
-    @Field({nullable: true}) 
-    aud_leadership_development_topic_engagement?: string;
-        
-    @Field({nullable: true}) 
-    aud_learning_technologies_engagement?: string;
-        
-    @Field({nullable: true}) 
-    aud_management_topic_engagement?: string;
-        
-    @Field({nullable: true}) 
-    aud_mbr_acq_interest?: string;
-        
-    @Field({nullable: true}) 
-    aud_mbr_acq_interest_decades?: string;
-        
-    @Field({nullable: true}) 
-    aud_mbr_acq_interest_decades_updated?: string;
-        
-    @Field({nullable: true}) 
-    aud_mbr_benefits_available?: string;
-        
-    @Field({nullable: true}) 
-    aud_mbr_claimed_all_benefits?: string;
-        
-    @Field({nullable: true}) 
-    aud_mbr_claimed_atleast_one_benefit?: string;
-        
-    @Field({nullable: true}) 
-    aud_mbr_expiring_30_days_not_renewed?: string;
-        
-    @Field({nullable: true}) 
-    aud_mbr_expiring_next_90_days?: string;
-        
-    @Field({nullable: true}) 
-    aud_mbr_low_engage_6_mo?: string;
-        
-    @Field({nullable: true}) 
-    aud_mbr_non_expiring?: string;
-        
-    @Field({nullable: true}) 
-    aud_mbr_order_completed_allod?: string;
-        
-    @Field({nullable: true}) 
-    aud_mbr_tdw_exp_nov_2020?: string;
-        
-    @Field({nullable: true}) 
-    aud_mbr_zero_benefits?: string;
-        
-    @Field({nullable: true}) 
-    aud_mbr_zero_benefits_used?: string;
-        
-    @Field({nullable: true}) 
-    aud_mbrshp_purchased_last_90_days?: string;
-        
-    @Field({nullable: true}) 
-    aud_member_benefits_center_tab_clicked?: string;
-        
-    @Field({nullable: true}) 
-    aud_member_newsletter_openers?: string;
-        
-    @Field({nullable: true}) 
-    aud_members_onboarding?: string;
-        
-    @Field({nullable: true}) 
-    aud_members_with_available_benefits?: string;
-        
-    @Field({nullable: true}) 
-    aud_my_career_engagement?: string;
-        
-    @Field({nullable: true}) 
-    aud_my_career_topic_engagement?: string;
-        
-    @Field({nullable: true}) 
-    aud_net_new?: string;
-        
-    @Field({nullable: true}) 
-    aud_nonmembers?: string;
-        
-    @Field({nullable: true}) 
-    aud_performance_consulting_improvement_topic_engagement?: string;
-        
-    @Field({nullable: true}) 
-    aud_preference_change_management?: string;
-        
-    @Field({nullable: true}) 
-    aud_pubs_smr_sale_2020_target?: string;
-        
-    @Field({nullable: true}) 
-    aud_pubs_workshop_2022_purchasers?: string;
-        
-    @Field({nullable: true}) 
-    aud_purchased_books_starting_with_11_71_19_70?: string;
-        
-    @Field({nullable: true}) 
-    aud_sales_enablement_topic_engagement?: string;
-        
-    @Field({nullable: true}) 
-    aud_sales_force_working_leads?: string;
-        
-    @Field({nullable: true}) 
-    aud_sso_created_or_is_member?: string;
-        
-    @Field({nullable: true}) 
-    aud_talent_management_narrow_engagement?: string;
-        
-    @Field({nullable: true}) 
-    aud_talent_management_topic_engagement?: string;
-        
-    @Field({nullable: true}) 
-    aud_td_executive_topic_engagement?: string;
-        
-    @Field({nullable: true}) 
-    aud_topic_engagement_science_of_learning?: string;
-        
-    @Field({nullable: true}) 
-    aud_training_delivery_topic_engagement?: string;
-        
-    @Field({nullable: true}) 
-    aud_unengaged_users?: string;
-        
-    @Field({nullable: true}) 
-    aud_virtual_fall_2020_core_4?: string;
-        
-    @Field({nullable: true}) 
-    aud_virtual_fall_2020_future_of_work?: string;
-        
-    @Field({nullable: true}) 
-    aud_virtual_fall_2020_org_dev?: string;
-        
-    @Field({nullable: true}) 
-    aud_webcast_email_engagement?: string;
-        
-    @Field({nullable: true}) 
-    automatedNewsletters?: string;
-        
-    @Field({nullable: true}) 
-    c_active_chapter_leader?: string;
-        
-    @Field({nullable: true}) 
-    c_aptd_holder?: string;
-        
-    @Field({nullable: true}) 
-    c_capability?: string;
-        
-    @Field({nullable: true}) 
-    c_capability_model_assessment_completion?: string;
-        
-    @Field({nullable: true}) 
-    c_chapter?: string;
-        
-    @Field({nullable: true}) 
-    c_closest_chapter_direction?: string;
-        
-    @Field({nullable: true}) 
-    c_closest_chapter_name?: string;
-        
-    @Field({nullable: true}) 
-    c_closest_chapter_state?: string;
-        
-    @Field({nullable: true}) 
-    c_consecutive_years_as_member?: string;
-        
-    @Field({nullable: true}) 
-    c_cptd_holder?: string;
-        
-    @Field({nullable: true}) 
-    c_edu_page_title_list_7_days?: string;
-        
-    @Field({nullable: true}) 
-    c_edu_products_purchased?: string;
-        
-    @Field({nullable: true}) 
-    c_education_pages_list?: string;
-        
-    @Field({nullable: true}) 
-    c_education_program_completed_last6months?: string;
-        
-    @Field({nullable: true}) 
-    c_email_links_clicked?: string;
-        
-    @Field({nullable: true}) 
-    c_enterprise_company?: string;
-        
-    @Field({nullable: true}) 
-    c_enterprise_memberhip_acquisition_type?: string;
-        
-    @Field({nullable: true}) 
-    c_enterprise_membership_period_begin?: string;
-        
-    @Field({nullable: true}) 
-    c_enterprise_membership_period_end?: string;
-        
-    @Field({nullable: true}) 
-    c_enterprise_membership_renewal_date?: string;
-        
-    @Field({nullable: true}) 
-    c_enterprise_membership_retention_stage?: string;
-        
-    @Field({nullable: true}) 
-    c_enterprise_order_date?: string;
-        
-    @Field({nullable: true}) 
-    c_expire_chapter_leader_30_day?: string;
-        
-    @Field({nullable: true}) 
-    c_forms_submitted?: string;
-        
-    @Field({nullable: true}) 
-    c_initial_membership_date?: string;
-        
-    @Field({nullable: true}) 
-    c_is_closest_chapter_member?: string;
-        
-    @Field({nullable: true}) 
-    c_is_enterprise_member?: string;
-        
-    @Field({nullable: true}) 
-    c_is_member?: string;
-        
-    @Field({nullable: true}) 
-    c_is_power_member?: string;
-        
-    @Field({nullable: true}) 
-    c_is_senior_membership?: string;
-        
-    @Field({nullable: true}) 
-    c_is_student_membership?: string;
-        
-    @Field({nullable: true}) 
-    c_job_title_group?: string;
-        
-    @Field({nullable: true}) 
-    c_learning_plan_created?: string;
-        
-    @Field({nullable: true}) 
-    c_member_subtype?: string;
-        
-    @Field({nullable: true}) 
-    c_member_type?: string;
-        
-    @Field({nullable: true}) 
-    c_memberhip_retention_type?: string;
-        
-    @Field({nullable: true}) 
-    c_membership_acquisition_type?: string;
-        
-    @Field({nullable: true}) 
-    c_membership_auto_renew?: string;
-        
-    @Field({nullable: true}) 
-    c_membership_bundle?: string;
-        
-    @Field({nullable: true}) 
-    c_membership_conference_value_seeker?: string;
-        
-    @Field({nullable: true}) 
-    c_membership_education_value_seeker?: string;
-        
-    @Field({nullable: true}) 
-    c_membership_is_comp?: string;
-        
-    @Field({nullable: true}) 
-    c_membership_is_internal?: string;
-        
-    @Field({nullable: true}) 
-    c_membership_period_begin?: string;
-        
-    @Field({nullable: true}) 
-    c_membership_period_end?: string;
-        
-    @Field({nullable: true}) 
-    c_membership_pro_or_plus?: string;
-        
-    @Field({nullable: true}) 
-    c_membership_product?: string;
-        
-    @Field({nullable: true}) 
-    c_membership_rate_code?: string;
-        
-    @Field({nullable: true}) 
-    c_membership_renewal_date?: string;
-        
-    @Field({nullable: true}) 
-    c_membership_renewed_in?: string;
-        
-    @Field({nullable: true}) 
-    c_membership_retention_stage?: string;
-        
-    @Field({nullable: true}) 
-    c_membership_type_code?: string;
-        
-    @Field({nullable: true}) 
-    c_most_engaged_topic_web?: string;
-        
-    @Field({nullable: true}) 
-    c_onboarding_member?: string;
-        
-    @Field({nullable: true}) 
-    c_pages_visited?: string;
-        
-    @Field({nullable: true}) 
-    c_pages_visited_topics?: string;
-        
-    @Field({nullable: true}) 
-    c_product_purchase_topics?: string;
-        
-    @Field({nullable: true}) 
-    c_products_purchased?: string;
-        
-    @Field({nullable: true}) 
-    c_products_purchased_by_name?: string;
-        
-    @Field({nullable: true}) 
-    c_research_benefits_used?: string;
-        
-    @Field({nullable: true}) 
-    c_sfmc_newsletter_engagement?: string;
-        
-    @Field({nullable: true}) 
-    c_terminate_at_end?: string;
-        
-    @Field({nullable: true}) 
-    c_topics_followed?: string;
-        
-    @Field({nullable: true}) 
-    c_webcast?: string;
-        
-    @Field({nullable: true}) 
-    c_webcast_first_attendance_date?: string;
-        
-    @Field({nullable: true}) 
-    c_webcast_first_registration_date?: string;
-        
-    @Field({nullable: true}) 
-    c_webcast_id?: string;
-        
-    @Field({nullable: true}) 
-    c_webcast_last_attendance_date?: string;
-        
-    @Field({nullable: true}) 
-    c_webcast_last_registration_date?: string;
-        
-    @Field({nullable: true}) 
-    c_webcast_name?: string;
-        
-    @Field({nullable: true}) 
-    c_webcast_primary_tags?: string;
-        
-    @Field({nullable: true}) 
-    c_webcasts_attended?: string;
-        
-    @Field({nullable: true}) 
-    c_weeks_to_expire?: string;
-        
-    @Field({nullable: true}) 
-    c_wish_list_product_codes?: string;
-        
-    @Field({nullable: true}) 
-    c_with_list_product_codes?: string;
-        
-    @Field({nullable: true}) 
-    c_within_60_mile_radius_of_city?: string;
-        
-    @Field({nullable: true}) 
-    campaignName?: string;
-        
-    @Field({nullable: true}) 
-    capabilitiesModelFirstTimeUsed?: string;
-        
-    @Field({nullable: true}) 
-    capabilitiesModelLastTimeUsed?: string;
-        
-    @Field({nullable: true}) 
-    cartAbandonmentProducts?: string;
-        
-    @Field({nullable: true}) 
-    city2?: string;
-        
-    @Field({nullable: true}) 
-    clearbit_company_category_industry?: string;
-        
-    @Field({nullable: true}) 
-    clearbit_company_category_industry_group?: string;
-        
-    @Field({nullable: true}) 
-    clearbit_company_category_naics_code?: string;
-        
-    @Field({nullable: true}) 
-    clearbit_company_category_sector?: string;
-        
-    @Field({nullable: true}) 
-    clearbit_company_category_sic_code?: string;
-        
-    @Field({nullable: true}) 
-    clearbit_company_category_sub_industry?: string;
-        
-    @Field({nullable: true}) 
-    clearbit_company_geo_city?: string;
-        
-    @Field({nullable: true}) 
-    clearbit_company_geo_country?: string;
-        
-    @Field({nullable: true}) 
-    clearbit_company_geo_country_code?: string;
-        
-    @Field({nullable: true}) 
-    clearbit_company_geo_postal_code?: string;
-        
-    @Field({nullable: true}) 
-    clearbit_company_geo_state?: string;
-        
-    @Field({nullable: true}) 
-    clearbit_company_geo_state_code?: string;
-        
-    @Field({nullable: true}) 
-    clearbit_company_geo_street_name?: string;
-        
-    @Field({nullable: true}) 
-    clearbit_company_geo_street_number?: string;
-        
-    @Field({nullable: true}) 
-    clearbit_company_legal_name?: string;
-        
-    @Field({nullable: true}) 
-    clearbit_company_metrics_annual_revenue?: string;
-        
-    @Field({nullable: true}) 
-    clearbit_company_metrics_employees?: string;
-        
-    @Field({nullable: true}) 
-    clearbit_company_metrics_employees_range?: string;
-        
-    @Field({nullable: true}) 
-    clearbit_company_metrics_estimated_annual_revenue?: string;
-        
-    @Field({nullable: true}) 
-    clearbit_company_name?: string;
-        
-    @Field({nullable: true}) 
-    clearbit_company_tags?: string;
-        
-    @Field({nullable: true}) 
-    clearbit_company_type?: string;
-        
-    @Field({nullable: true}) 
-    clearbit_person_employment_role?: string;
-        
-    @Field({nullable: true}) 
-    clearbit_person_employment_seniority?: string;
-        
-    @Field({nullable: true}) 
-    clearbit_person_employment_title?: string;
-        
-    @Field({nullable: true}) 
-    clearbit_person_geo_city?: string;
-        
-    @Field({nullable: true}) 
-    clearbit_person_geo_country?: string;
-        
-    @Field({nullable: true}) 
-    clearbit_person_geo_country_code?: string;
-        
-    @Field({nullable: true}) 
-    clearbit_person_geo_state?: string;
-        
-    @Field({nullable: true}) 
-    clearbit_person_geo_state_code?: string;
-        
-    @Field({nullable: true}) 
-    company?: string;
-        
-    @Field({nullable: true}) 
-    companySizeCode?: string;
-        
-    @Field({nullable: true}) 
-    companyname?: string;
-        
-    @Field({nullable: true}) 
-    conferenceRegistrations?: string;
-        
-    @Field({nullable: true}) 
-    countryCode?: string;
-        
-    @Field({nullable: true}) 
-    created?: string;
-        
-    @Field({nullable: true}) 
-    createdAt?: string;
-        
-    @Field({nullable: true}) 
-    ctdoSubscriber?: string;
-        
-    @Field({nullable: true}) 
-    directReportCountCode?: string;
-        
-    @Field({nullable: true}) 
-    educationProducts?: string;
-        
-    @Field({nullable: true}) 
-    emailPreferences?: string;
-        
-    @Field({nullable: true}) 
-    industryCode?: string;
-        
-    @Field({nullable: true}) 
-    isChapterLeader?: string;
-        
-    @Field({nullable: true}) 
-    isChapterMember?: string;
-        
-    @Field({nullable: true}) 
-    isEmailVerified?: string;
-        
-    @Field({nullable: true}) 
-    isEnterpriseMember?: string;
-        
-    @Field({nullable: true}) 
-    isFacilitator?: string;
-        
-    @Field({nullable: true}) 
-    isInterestedAutoRenewOffer?: string;
-        
-    @Field({nullable: true}) 
-    isMember?: string;
-        
-    @Field({nullable: true}) 
-    isNewAndFirstTimeMember?: string;
-        
-    @Field({nullable: true}) 
-    is_member?: string;
-        
-    @Field({nullable: true}) 
-    is_partner?: string;
-        
-    @Field({nullable: true}) 
-    jobFunctionCode?: string;
-        
-    @Field({nullable: true}) 
-    jobTitle?: string;
-        
-    @Field({nullable: true}) 
-    mainActiveProducts?: string;
-        
-    @Field({nullable: true}) 
-    order_count?: string;
-        
-    @Field({nullable: true}) 
-    personify_product_code?: string;
-        
-    @Field({nullable: true}) 
-    postalCode?: string;
-        
-    @Field({nullable: true}) 
-    productSubscriptions?: string;
-        
-    @Field({nullable: true}) 
-    profilePercentageCompleted?: string;
-        
-    @Field({nullable: true}) 
-    roleCode?: string;
-        
-    @Field({nullable: true}) 
-    state?: string;
-        
-    @Field({nullable: true}) 
-    tdAtWorkSubscriber?: string;
-        
-    @Field({nullable: true}) 
-    teamSize?: string;
-        
-    @Field({nullable: true}) 
-    title?: string;
-        
-    @Field({nullable: true}) 
-    topicsFollowed?: string;
-        
-    @Field({nullable: true}) 
-    tpmSubscriber?: string;
-        
-    @Field({nullable: true}) 
-    trainingBudgetCode?: string;
-        
-    @Field({nullable: true}) 
-    created_at?: string;
-        
-    @Field() 
-    @MaxLength(10)
-    _mj__CreatedAt: Date;
-        
-    @Field() 
-    @MaxLength(10)
-    _mj__UpdatedAt: Date;
-        
-    @Field({nullable: true}) 
-    @MaxLength(510)
-    TestEmail?: string;
-        
-    @Field(() => [PersonEducationHistory_])
-    PersonEducationHistories_PersonIDArray: PersonEducationHistory_[]; // Link to PersonEducationHistories
-    
-    @Field(() => [PersonEmploymentHistory_])
-    PersonEmploymentHistories_PersonIDArray: PersonEmploymentHistory_[]; // Link to PersonEmploymentHistories
-    
-}
-
-//****************************************************************************
-// INPUT TYPE for Persons
-//****************************************************************************
-@InputType()
-export class CreatePersonInput {
-    @Field({ nullable: true })
-    first_name?: string;
-
-    @Field({ nullable: true })
-    timezone?: string;
-
-    @Field({ nullable: true })
-    city?: string;
-
-    @Field({ nullable: true })
-    email?: string;
-
-    @Field({ nullable: true })
-    session_count?: string;
-
-    @Field({ nullable: true })
-    first_session?: string;
-
-    @Field({ nullable: true })
-    last_session?: string;
-
-    @Field({ nullable: true })
-    in_app_purchase_total?: string;
-
-    @Field({ nullable: true })
-    unsubscribed_from_emails_at?: string;
-
-    @Field({ nullable: true })
-    active_resource_center_members_last_6_months?: string;
-
-    @Field({ nullable: true })
-    allowPhone?: string;
-
-    @Field({ nullable: true })
-    allowSolicitation?: string;
-
-    @Field({ nullable: true })
-    aud_awards_website_and_webcasts?: string;
-
-    @Field({ nullable: true })
-    aud_change_management_topic_engagement?: string;
-
-    @Field({ nullable: true })
-    aud_ci_aptd_high_interest?: string;
-
-    @Field({ nullable: true })
-    aud_ci_aptd_prep_purchases?: string;
-
-    @Field({ nullable: true })
-    aud_ci_aptd_web_interest?: string;
-
-    @Field({ nullable: true })
-    aud_ci_bok_purchases?: string;
-
-    @Field({ nullable: true })
-    aud_ci_cplp_interest_group?: string;
-
-    @Field({ nullable: true })
-    aud_ci_general_certification_interest_group?: string;
-
-    @Field({ nullable: true })
-    aud_ci_masters_more_than_6_mo?: string;
-
-    @Field({ nullable: true })
-    aud_con_atd_yale_2020_purchased?: string;
-
-    @Field({ nullable: true })
-    aud_con_core_42020_chicago_purchased?: string;
-
-    @Field({ nullable: true })
-    aud_con_core_4_2020_chicago_cart_abandonment?: string;
-
-    @Field({ nullable: true })
-    aud_con_core_4_2020_nashville_cart_abandonment?: string;
-
-    @Field({ nullable: true })
-    aud_con_core_4_2020_nashville_purchased?: string;
-
-    @Field({ nullable: true })
-    aud_con_core_4_2020_website_visitors?: string;
-
-    @Field({ nullable: true })
-    aud_con_dir_job_function?: string;
-
-    @Field({ nullable: true })
-    aud_con_edu_tk_2020_precon_pages_visitors?: string;
-
-    @Field({ nullable: true })
-    aud_con_gov_wf_2020_cart_abandonment?: string;
-
-    @Field({ nullable: true })
-    aud_con_gov_wf_2020_website_visitors?: string;
-
-    @Field({ nullable: true })
-    aud_con_ice_2020_cart_abandonment?: string;
-
-    @Field({ nullable: true })
-    aud_con_ice_2020_consideration_target?: string;
-
-    @Field({ nullable: true })
-    aud_con_ice_2020_eb_last_chance_openers?: string;
-
-    @Field({ nullable: true })
-    aud_con_ice_2020_email_clickers?: string;
-
-    @Field({ nullable: true })
-    aud_con_ice_2020_email_opened?: string;
-
-    @Field({ nullable: true })
-    aud_con_ice_2020_purchased?: string;
-
-    @Field({ nullable: true })
-    aud_con_ice_2020_reg_page_visitors?: string;
-
-    @Field({ nullable: true })
-    aud_con_ice_2020_team_target?: string;
-
-    @Field({ nullable: true })
-    aud_con_ice_2020_website_visitors?: string;
-
-    @Field({ nullable: true })
-    aud_con_mbr_lapsed_10_31_19?: string;
-
-    @Field({ nullable: true })
-    aud_con_org_dev_2020_cart_abandonment?: string;
-
-    @Field({ nullable: true })
-    aud_con_org_dev_2020_purchased?: string;
-
-    @Field({ nullable: true })
-    aud_con_org_dev_2020_website_visitors?: string;
-
-    @Field({ nullable: true })
-    aud_con_purchase_last_6_months?: string;
-
-    @Field({ nullable: true })
-    aud_con_sell_2020_cart_abandonment?: string;
-
-    @Field({ nullable: true })
-    aud_con_sell_2020_purchased?: string;
-
-    @Field({ nullable: true })
-    aud_con_sell_2020_website_visitors?: string;
-
-    @Field({ nullable: true })
-    aud_con_tk_2020_consideration_target?: string;
-
-    @Field({ nullable: true })
-    aud_con_tk_2020_email_clickers?: string;
-
-    @Field({ nullable: true })
-    aud_con_tk_2020_email_opened?: string;
-
-    @Field({ nullable: true })
-    aud_con_tk_2020_mbr_bundle?: string;
-
-    @Field({ nullable: true })
-    aud_con_tk_2020_medina_wkshp_registrants?: string;
-
-    @Field({ nullable: true })
-    aud_con_tk_2020_medina_workshop_page_visitors?: string;
-
-    @Field({ nullable: true })
-    aud_con_tk_2020_plustk_2020_purchased?: string;
-
-    @Field({ nullable: true })
-    aud_con_tk_2020_purchased?: string;
-
-    @Field({ nullable: true })
-    aud_con_tk_2020_reg_page_visitors?: string;
-
-    @Field({ nullable: true })
-    aud_con_tk_2020_registrant_feedback_email_opens?: string;
-
-    @Field({ nullable: true })
-    aud_con_tk_2020_website_visitors?: string;
-
-    @Field({ nullable: true })
-    aud_con_tk_cart_abandonment?: string;
-
-    @Field({ nullable: true })
-    aud_con_vc_2_2020_cart_abandonment?: string;
-
-    @Field({ nullable: true })
-    aud_con_virtual_2020_website_visitors?: string;
-
-    @Field({ nullable: true })
-    aud_con_virtual_conference_website_visitors?: string;
-
-    @Field({ nullable: true })
-    aud_con_west_coast_states?: string;
-
-    @Field({ nullable: true })
-    aud_con_yale_2020_cart_abandonment?: string;
-
-    @Field({ nullable: true })
-    aud_con_yale_2020_dir_job_function?: string;
-
-    @Field({ nullable: true })
-    aud_con_yale_2020_email_clickers?: string;
-
-    @Field({ nullable: true })
-    aud_con_yale_2020_website_visitors?: string;
-
-    @Field({ nullable: true })
-    aud_conf_vc_2_telemarketing_hot_leads?: string;
-
-    @Field({ nullable: true })
-    aud_ctdo_next?: string;
-
-    @Field({ nullable: true })
-    aud_edu_allmasterprograms_pagevisitors_last_12_mo_less_masters_purchasers?: string;
-
-    @Field({ nullable: true })
-    aud_edu_allmasterprograms_pagevisitors_last_6_mo?: string;
-
-    @Field({ nullable: true })
-    aud_edu_catalog_2020_virtual_downloads?: string;
-
-    @Field({ nullable: true })
-    aud_edu_form_catalog_2020?: string;
-
-    @Field({ nullable: true })
-    aud_edu_ice_precon_2020_target_audience?: string;
-
-    @Field({ nullable: true })
-    aud_edu_in_person_course_purchasers_last_365_days?: string;
-
-    @Field({ nullable: true })
-    aud_edu_or_con_purchasers_cyber_week_2021?: string;
-
-    @Field({ nullable: true })
-    aud_edu_page_visits_all?: string;
-
-    @Field({ nullable: true })
-    aud_edu_precon_2020_purchased?: string;
-
-    @Field({ nullable: true })
-    aud_edu_purchased_cert?: string;
-
-    @Field({ nullable: true })
-    aud_edu_purchased_cert_14_days?: string;
-
-    @Field({ nullable: true })
-    aud_edu_purchased_cert_6_mos?: string;
-
-    @Field({ nullable: true })
-    aud_edu_purchased_tc_last_6_m_os?: string;
-
-    @Field({ nullable: true })
-    aud_edu_tdbok_interest?: string;
-
-    @Field({ nullable: true })
-    aud_edu_tk_precon_purchased?: string;
-
-    @Field({ nullable: true })
-    aud_ent_ice_2020_teams_purchased?: string;
-
-    @Field({ nullable: true })
-    aud_ent_td_leader_nl_4_times?: string;
-
-    @Field({ nullable: true })
-    aud_expiring_member?: string;
-
-    @Field({ nullable: true })
-    aud_global_international_members?: string;
-
-    @Field({ nullable: true })
-    aud_global_perspectives_topic_engagement?: string;
-
-    @Field({ nullable: true })
-    aud_government_newsletter?: string;
-
-    @Field({ nullable: true })
-    aud_healthcare_news_topic_engagement?: string;
-
-    @Field({ nullable: true })
-    aud_instructional_design_topic_engagement?: string;
-
-    @Field({ nullable: true })
-    aud_is_member?: string;
-
-    @Field({ nullable: true })
-    aud_leadership_development_topic_engagement?: string;
-
-    @Field({ nullable: true })
-    aud_learning_technologies_engagement?: string;
-
-    @Field({ nullable: true })
-    aud_management_topic_engagement?: string;
-
-    @Field({ nullable: true })
-    aud_mbr_acq_interest?: string;
-
-    @Field({ nullable: true })
-    aud_mbr_acq_interest_decades?: string;
-
-    @Field({ nullable: true })
-    aud_mbr_acq_interest_decades_updated?: string;
-
-    @Field({ nullable: true })
-    aud_mbr_benefits_available?: string;
-
-    @Field({ nullable: true })
-    aud_mbr_claimed_all_benefits?: string;
-
-    @Field({ nullable: true })
-    aud_mbr_claimed_atleast_one_benefit?: string;
-
-    @Field({ nullable: true })
-    aud_mbr_expiring_30_days_not_renewed?: string;
-
-    @Field({ nullable: true })
-    aud_mbr_expiring_next_90_days?: string;
-
-    @Field({ nullable: true })
-    aud_mbr_low_engage_6_mo?: string;
-
-    @Field({ nullable: true })
-    aud_mbr_non_expiring?: string;
-
-    @Field({ nullable: true })
-    aud_mbr_order_completed_allod?: string;
-
-    @Field({ nullable: true })
-    aud_mbr_tdw_exp_nov_2020?: string;
-
-    @Field({ nullable: true })
-    aud_mbr_zero_benefits?: string;
-
-    @Field({ nullable: true })
-    aud_mbr_zero_benefits_used?: string;
-
-    @Field({ nullable: true })
-    aud_mbrshp_purchased_last_90_days?: string;
-
-    @Field({ nullable: true })
-    aud_member_benefits_center_tab_clicked?: string;
-
-    @Field({ nullable: true })
-    aud_member_newsletter_openers?: string;
-
-    @Field({ nullable: true })
-    aud_members_onboarding?: string;
-
-    @Field({ nullable: true })
-    aud_members_with_available_benefits?: string;
-
-    @Field({ nullable: true })
-    aud_my_career_engagement?: string;
-
-    @Field({ nullable: true })
-    aud_my_career_topic_engagement?: string;
-
-    @Field({ nullable: true })
-    aud_net_new?: string;
-
-    @Field({ nullable: true })
-    aud_nonmembers?: string;
-
-    @Field({ nullable: true })
-    aud_performance_consulting_improvement_topic_engagement?: string;
-
-    @Field({ nullable: true })
-    aud_preference_change_management?: string;
-
-    @Field({ nullable: true })
-    aud_pubs_smr_sale_2020_target?: string;
-
-    @Field({ nullable: true })
-    aud_pubs_workshop_2022_purchasers?: string;
-
-    @Field({ nullable: true })
-    aud_purchased_books_starting_with_11_71_19_70?: string;
-
-    @Field({ nullable: true })
-    aud_sales_enablement_topic_engagement?: string;
-
-    @Field({ nullable: true })
-    aud_sales_force_working_leads?: string;
-
-    @Field({ nullable: true })
-    aud_sso_created_or_is_member?: string;
-
-    @Field({ nullable: true })
-    aud_talent_management_narrow_engagement?: string;
-
-    @Field({ nullable: true })
-    aud_talent_management_topic_engagement?: string;
-
-    @Field({ nullable: true })
-    aud_td_executive_topic_engagement?: string;
-
-    @Field({ nullable: true })
-    aud_topic_engagement_science_of_learning?: string;
-
-    @Field({ nullable: true })
-    aud_training_delivery_topic_engagement?: string;
-
-    @Field({ nullable: true })
-    aud_unengaged_users?: string;
-
-    @Field({ nullable: true })
-    aud_virtual_fall_2020_core_4?: string;
-
-    @Field({ nullable: true })
-    aud_virtual_fall_2020_future_of_work?: string;
-
-    @Field({ nullable: true })
-    aud_virtual_fall_2020_org_dev?: string;
-
-    @Field({ nullable: true })
-    aud_webcast_email_engagement?: string;
-
-    @Field({ nullable: true })
-    automatedNewsletters?: string;
-
-    @Field({ nullable: true })
-    c_active_chapter_leader?: string;
-
-    @Field({ nullable: true })
-    c_aptd_holder?: string;
-
-    @Field({ nullable: true })
-    c_capability?: string;
-
-    @Field({ nullable: true })
-    c_capability_model_assessment_completion?: string;
-
-    @Field({ nullable: true })
-    c_chapter?: string;
-
-    @Field({ nullable: true })
-    c_closest_chapter_direction?: string;
-
-    @Field({ nullable: true })
-    c_closest_chapter_name?: string;
-
-    @Field({ nullable: true })
-    c_closest_chapter_state?: string;
-
-    @Field({ nullable: true })
-    c_consecutive_years_as_member?: string;
-
-    @Field({ nullable: true })
-    c_cptd_holder?: string;
-
-    @Field({ nullable: true })
-    c_edu_page_title_list_7_days?: string;
-
-    @Field({ nullable: true })
-    c_edu_products_purchased?: string;
-
-    @Field({ nullable: true })
-    c_education_pages_list?: string;
-
-    @Field({ nullable: true })
-    c_education_program_completed_last6months?: string;
-
-    @Field({ nullable: true })
-    c_email_links_clicked?: string;
-
-    @Field({ nullable: true })
-    c_enterprise_company?: string;
-
-    @Field({ nullable: true })
-    c_enterprise_memberhip_acquisition_type?: string;
-
-    @Field({ nullable: true })
-    c_enterprise_membership_period_begin?: string;
-
-    @Field({ nullable: true })
-    c_enterprise_membership_period_end?: string;
-
-    @Field({ nullable: true })
-    c_enterprise_membership_renewal_date?: string;
-
-    @Field({ nullable: true })
-    c_enterprise_membership_retention_stage?: string;
-
-    @Field({ nullable: true })
-    c_enterprise_order_date?: string;
-
-    @Field({ nullable: true })
-    c_expire_chapter_leader_30_day?: string;
-
-    @Field({ nullable: true })
-    c_forms_submitted?: string;
-
-    @Field({ nullable: true })
-    c_initial_membership_date?: string;
-
-    @Field({ nullable: true })
-    c_is_closest_chapter_member?: string;
-
-    @Field({ nullable: true })
-    c_is_enterprise_member?: string;
-
-    @Field({ nullable: true })
-    c_is_member?: string;
-
-    @Field({ nullable: true })
-    c_is_power_member?: string;
-
-    @Field({ nullable: true })
-    c_is_senior_membership?: string;
-
-    @Field({ nullable: true })
-    c_is_student_membership?: string;
-
-    @Field({ nullable: true })
-    c_job_title_group?: string;
-
-    @Field({ nullable: true })
-    c_learning_plan_created?: string;
-
-    @Field({ nullable: true })
-    c_member_subtype?: string;
-
-    @Field({ nullable: true })
-    c_member_type?: string;
-
-    @Field({ nullable: true })
-    c_memberhip_retention_type?: string;
-
-    @Field({ nullable: true })
-    c_membership_acquisition_type?: string;
-
-    @Field({ nullable: true })
-    c_membership_auto_renew?: string;
-
-    @Field({ nullable: true })
-    c_membership_bundle?: string;
-
-    @Field({ nullable: true })
-    c_membership_conference_value_seeker?: string;
-
-    @Field({ nullable: true })
-    c_membership_education_value_seeker?: string;
-
-    @Field({ nullable: true })
-    c_membership_is_comp?: string;
-
-    @Field({ nullable: true })
-    c_membership_is_internal?: string;
-
-    @Field({ nullable: true })
-    c_membership_period_begin?: string;
-
-    @Field({ nullable: true })
-    c_membership_period_end?: string;
-
-    @Field({ nullable: true })
-    c_membership_pro_or_plus?: string;
-
-    @Field({ nullable: true })
-    c_membership_product?: string;
-
-    @Field({ nullable: true })
-    c_membership_rate_code?: string;
-
-    @Field({ nullable: true })
-    c_membership_renewal_date?: string;
-
-    @Field({ nullable: true })
-    c_membership_renewed_in?: string;
-
-    @Field({ nullable: true })
-    c_membership_retention_stage?: string;
-
-    @Field({ nullable: true })
-    c_membership_type_code?: string;
-
-    @Field({ nullable: true })
-    c_most_engaged_topic_web?: string;
-
-    @Field({ nullable: true })
-    c_onboarding_member?: string;
-
-    @Field({ nullable: true })
-    c_pages_visited?: string;
-
-    @Field({ nullable: true })
-    c_pages_visited_topics?: string;
-
-    @Field({ nullable: true })
-    c_product_purchase_topics?: string;
-
-    @Field({ nullable: true })
-    c_products_purchased?: string;
-
-    @Field({ nullable: true })
-    c_products_purchased_by_name?: string;
-
-    @Field({ nullable: true })
-    c_research_benefits_used?: string;
-
-    @Field({ nullable: true })
-    c_sfmc_newsletter_engagement?: string;
-
-    @Field({ nullable: true })
-    c_terminate_at_end?: string;
-
-    @Field({ nullable: true })
-    c_topics_followed?: string;
-
-    @Field({ nullable: true })
-    c_webcast?: string;
-
-    @Field({ nullable: true })
-    c_webcast_first_attendance_date?: string;
-
-    @Field({ nullable: true })
-    c_webcast_first_registration_date?: string;
-
-    @Field({ nullable: true })
-    c_webcast_id?: string;
-
-    @Field({ nullable: true })
-    c_webcast_last_attendance_date?: string;
-
-    @Field({ nullable: true })
-    c_webcast_last_registration_date?: string;
-
-    @Field({ nullable: true })
-    c_webcast_name?: string;
-
-    @Field({ nullable: true })
-    c_webcast_primary_tags?: string;
-
-    @Field({ nullable: true })
-    c_webcasts_attended?: string;
-
-    @Field({ nullable: true })
-    c_weeks_to_expire?: string;
-
-    @Field({ nullable: true })
-    c_wish_list_product_codes?: string;
-
-    @Field({ nullable: true })
-    c_with_list_product_codes?: string;
-
-    @Field({ nullable: true })
-    c_within_60_mile_radius_of_city?: string;
-
-    @Field({ nullable: true })
-    campaignName?: string;
-
-    @Field({ nullable: true })
-    capabilitiesModelFirstTimeUsed?: string;
-
-    @Field({ nullable: true })
-    capabilitiesModelLastTimeUsed?: string;
-
-    @Field({ nullable: true })
-    cartAbandonmentProducts?: string;
-
-    @Field({ nullable: true })
-    city2?: string;
-
-    @Field({ nullable: true })
-    clearbit_company_category_industry?: string;
-
-    @Field({ nullable: true })
-    clearbit_company_category_industry_group?: string;
-
-    @Field({ nullable: true })
-    clearbit_company_category_naics_code?: string;
-
-    @Field({ nullable: true })
-    clearbit_company_category_sector?: string;
-
-    @Field({ nullable: true })
-    clearbit_company_category_sic_code?: string;
-
-    @Field({ nullable: true })
-    clearbit_company_category_sub_industry?: string;
-
-    @Field({ nullable: true })
-    clearbit_company_geo_city?: string;
-
-    @Field({ nullable: true })
-    clearbit_company_geo_country?: string;
-
-    @Field({ nullable: true })
-    clearbit_company_geo_country_code?: string;
-
-    @Field({ nullable: true })
-    clearbit_company_geo_postal_code?: string;
-
-    @Field({ nullable: true })
-    clearbit_company_geo_state?: string;
-
-    @Field({ nullable: true })
-    clearbit_company_geo_state_code?: string;
-
-    @Field({ nullable: true })
-    clearbit_company_geo_street_name?: string;
-
-    @Field({ nullable: true })
-    clearbit_company_geo_street_number?: string;
-
-    @Field({ nullable: true })
-    clearbit_company_legal_name?: string;
-
-    @Field({ nullable: true })
-    clearbit_company_metrics_annual_revenue?: string;
-
-    @Field({ nullable: true })
-    clearbit_company_metrics_employees?: string;
-
-    @Field({ nullable: true })
-    clearbit_company_metrics_employees_range?: string;
-
-    @Field({ nullable: true })
-    clearbit_company_metrics_estimated_annual_revenue?: string;
-
-    @Field({ nullable: true })
-    clearbit_company_name?: string;
-
-    @Field({ nullable: true })
-    clearbit_company_tags?: string;
-
-    @Field({ nullable: true })
-    clearbit_company_type?: string;
-
-    @Field({ nullable: true })
-    clearbit_person_employment_role?: string;
-
-    @Field({ nullable: true })
-    clearbit_person_employment_seniority?: string;
-
-    @Field({ nullable: true })
-    clearbit_person_employment_title?: string;
-
-    @Field({ nullable: true })
-    clearbit_person_geo_city?: string;
-
-    @Field({ nullable: true })
-    clearbit_person_geo_country?: string;
-
-    @Field({ nullable: true })
-    clearbit_person_geo_country_code?: string;
-
-    @Field({ nullable: true })
-    clearbit_person_geo_state?: string;
-
-    @Field({ nullable: true })
-    clearbit_person_geo_state_code?: string;
-
-    @Field({ nullable: true })
-    company?: string;
-
-    @Field({ nullable: true })
-    companySizeCode?: string;
-
-    @Field({ nullable: true })
-    companyname?: string;
-
-    @Field({ nullable: true })
-    conferenceRegistrations?: string;
-
-    @Field({ nullable: true })
-    countryCode?: string;
-
-    @Field({ nullable: true })
-    created?: string;
-
-    @Field({ nullable: true })
-    createdAt?: string;
-
-    @Field({ nullable: true })
-    ctdoSubscriber?: string;
-
-    @Field({ nullable: true })
-    directReportCountCode?: string;
-
-    @Field({ nullable: true })
-    educationProducts?: string;
-
-    @Field({ nullable: true })
-    emailPreferences?: string;
-
-    @Field({ nullable: true })
-    industryCode?: string;
-
-    @Field({ nullable: true })
-    isChapterLeader?: string;
-
-    @Field({ nullable: true })
-    isChapterMember?: string;
-
-    @Field({ nullable: true })
-    isEmailVerified?: string;
-
-    @Field({ nullable: true })
-    isEnterpriseMember?: string;
-
-    @Field({ nullable: true })
-    isFacilitator?: string;
-
-    @Field({ nullable: true })
-    isInterestedAutoRenewOffer?: string;
-
-    @Field({ nullable: true })
-    isMember?: string;
-
-    @Field({ nullable: true })
-    isNewAndFirstTimeMember?: string;
-
-    @Field({ nullable: true })
-    is_member?: string;
-
-    @Field({ nullable: true })
-    is_partner?: string;
-
-    @Field({ nullable: true })
-    jobFunctionCode?: string;
-
-    @Field({ nullable: true })
-    jobTitle?: string;
-
-    @Field({ nullable: true })
-    mainActiveProducts?: string;
-
-    @Field({ nullable: true })
-    order_count?: string;
-
-    @Field({ nullable: true })
-    personify_product_code?: string;
-
-    @Field({ nullable: true })
-    postalCode?: string;
-
-    @Field({ nullable: true })
-    productSubscriptions?: string;
-
-    @Field({ nullable: true })
-    profilePercentageCompleted?: string;
-
-    @Field({ nullable: true })
-    roleCode?: string;
-
-    @Field({ nullable: true })
-    state?: string;
-
-    @Field({ nullable: true })
-    tdAtWorkSubscriber?: string;
-
-    @Field({ nullable: true })
-    teamSize?: string;
-
-    @Field({ nullable: true })
-    title?: string;
-
-    @Field({ nullable: true })
-    topicsFollowed?: string;
-
-    @Field({ nullable: true })
-    tpmSubscriber?: string;
-
-    @Field({ nullable: true })
-    trainingBudgetCode?: string;
-
-    @Field({ nullable: true })
-    created_at?: string;
-
-    @Field({ nullable: true })
-    TestEmail?: string;
-}
-    
-
-//****************************************************************************
-// INPUT TYPE for Persons
-//****************************************************************************
-@InputType()
-export class UpdatePersonInput {
-    @Field(() => Int)
-    ID: number;
-
-    @Field({ nullable: true })
-    first_name?: string;
-
-    @Field({ nullable: true })
-    timezone?: string;
-
-    @Field({ nullable: true })
-    city?: string;
-
-    @Field({ nullable: true })
-    email?: string;
-
-    @Field({ nullable: true })
-    session_count?: string;
-
-    @Field({ nullable: true })
-    first_session?: string;
-
-    @Field({ nullable: true })
-    last_session?: string;
-
-    @Field({ nullable: true })
-    in_app_purchase_total?: string;
-
-    @Field({ nullable: true })
-    unsubscribed_from_emails_at?: string;
-
-    @Field({ nullable: true })
-    active_resource_center_members_last_6_months?: string;
-
-    @Field({ nullable: true })
-    allowPhone?: string;
-
-    @Field({ nullable: true })
-    allowSolicitation?: string;
-
-    @Field({ nullable: true })
-    aud_awards_website_and_webcasts?: string;
-
-    @Field({ nullable: true })
-    aud_change_management_topic_engagement?: string;
-
-    @Field({ nullable: true })
-    aud_ci_aptd_high_interest?: string;
-
-    @Field({ nullable: true })
-    aud_ci_aptd_prep_purchases?: string;
-
-    @Field({ nullable: true })
-    aud_ci_aptd_web_interest?: string;
-
-    @Field({ nullable: true })
-    aud_ci_bok_purchases?: string;
-
-    @Field({ nullable: true })
-    aud_ci_cplp_interest_group?: string;
-
-    @Field({ nullable: true })
-    aud_ci_general_certification_interest_group?: string;
-
-    @Field({ nullable: true })
-    aud_ci_masters_more_than_6_mo?: string;
-
-    @Field({ nullable: true })
-    aud_con_atd_yale_2020_purchased?: string;
-
-    @Field({ nullable: true })
-    aud_con_core_42020_chicago_purchased?: string;
-
-    @Field({ nullable: true })
-    aud_con_core_4_2020_chicago_cart_abandonment?: string;
-
-    @Field({ nullable: true })
-    aud_con_core_4_2020_nashville_cart_abandonment?: string;
-
-    @Field({ nullable: true })
-    aud_con_core_4_2020_nashville_purchased?: string;
-
-    @Field({ nullable: true })
-    aud_con_core_4_2020_website_visitors?: string;
-
-    @Field({ nullable: true })
-    aud_con_dir_job_function?: string;
-
-    @Field({ nullable: true })
-    aud_con_edu_tk_2020_precon_pages_visitors?: string;
-
-    @Field({ nullable: true })
-    aud_con_gov_wf_2020_cart_abandonment?: string;
-
-    @Field({ nullable: true })
-    aud_con_gov_wf_2020_website_visitors?: string;
-
-    @Field({ nullable: true })
-    aud_con_ice_2020_cart_abandonment?: string;
-
-    @Field({ nullable: true })
-    aud_con_ice_2020_consideration_target?: string;
-
-    @Field({ nullable: true })
-    aud_con_ice_2020_eb_last_chance_openers?: string;
-
-    @Field({ nullable: true })
-    aud_con_ice_2020_email_clickers?: string;
-
-    @Field({ nullable: true })
-    aud_con_ice_2020_email_opened?: string;
-
-    @Field({ nullable: true })
-    aud_con_ice_2020_purchased?: string;
-
-    @Field({ nullable: true })
-    aud_con_ice_2020_reg_page_visitors?: string;
-
-    @Field({ nullable: true })
-    aud_con_ice_2020_team_target?: string;
-
-    @Field({ nullable: true })
-    aud_con_ice_2020_website_visitors?: string;
-
-    @Field({ nullable: true })
-    aud_con_mbr_lapsed_10_31_19?: string;
-
-    @Field({ nullable: true })
-    aud_con_org_dev_2020_cart_abandonment?: string;
-
-    @Field({ nullable: true })
-    aud_con_org_dev_2020_purchased?: string;
-
-    @Field({ nullable: true })
-    aud_con_org_dev_2020_website_visitors?: string;
-
-    @Field({ nullable: true })
-    aud_con_purchase_last_6_months?: string;
-
-    @Field({ nullable: true })
-    aud_con_sell_2020_cart_abandonment?: string;
-
-    @Field({ nullable: true })
-    aud_con_sell_2020_purchased?: string;
-
-    @Field({ nullable: true })
-    aud_con_sell_2020_website_visitors?: string;
-
-    @Field({ nullable: true })
-    aud_con_tk_2020_consideration_target?: string;
-
-    @Field({ nullable: true })
-    aud_con_tk_2020_email_clickers?: string;
-
-    @Field({ nullable: true })
-    aud_con_tk_2020_email_opened?: string;
-
-    @Field({ nullable: true })
-    aud_con_tk_2020_mbr_bundle?: string;
-
-    @Field({ nullable: true })
-    aud_con_tk_2020_medina_wkshp_registrants?: string;
-
-    @Field({ nullable: true })
-    aud_con_tk_2020_medina_workshop_page_visitors?: string;
-
-    @Field({ nullable: true })
-    aud_con_tk_2020_plustk_2020_purchased?: string;
-
-    @Field({ nullable: true })
-    aud_con_tk_2020_purchased?: string;
-
-    @Field({ nullable: true })
-    aud_con_tk_2020_reg_page_visitors?: string;
-
-    @Field({ nullable: true })
-    aud_con_tk_2020_registrant_feedback_email_opens?: string;
-
-    @Field({ nullable: true })
-    aud_con_tk_2020_website_visitors?: string;
-
-    @Field({ nullable: true })
-    aud_con_tk_cart_abandonment?: string;
-
-    @Field({ nullable: true })
-    aud_con_vc_2_2020_cart_abandonment?: string;
-
-    @Field({ nullable: true })
-    aud_con_virtual_2020_website_visitors?: string;
-
-    @Field({ nullable: true })
-    aud_con_virtual_conference_website_visitors?: string;
-
-    @Field({ nullable: true })
-    aud_con_west_coast_states?: string;
-
-    @Field({ nullable: true })
-    aud_con_yale_2020_cart_abandonment?: string;
-
-    @Field({ nullable: true })
-    aud_con_yale_2020_dir_job_function?: string;
-
-    @Field({ nullable: true })
-    aud_con_yale_2020_email_clickers?: string;
-
-    @Field({ nullable: true })
-    aud_con_yale_2020_website_visitors?: string;
-
-    @Field({ nullable: true })
-    aud_conf_vc_2_telemarketing_hot_leads?: string;
-
-    @Field({ nullable: true })
-    aud_ctdo_next?: string;
-
-    @Field({ nullable: true })
-    aud_edu_allmasterprograms_pagevisitors_last_12_mo_less_masters_purchasers?: string;
-
-    @Field({ nullable: true })
-    aud_edu_allmasterprograms_pagevisitors_last_6_mo?: string;
-
-    @Field({ nullable: true })
-    aud_edu_catalog_2020_virtual_downloads?: string;
-
-    @Field({ nullable: true })
-    aud_edu_form_catalog_2020?: string;
-
-    @Field({ nullable: true })
-    aud_edu_ice_precon_2020_target_audience?: string;
-
-    @Field({ nullable: true })
-    aud_edu_in_person_course_purchasers_last_365_days?: string;
-
-    @Field({ nullable: true })
-    aud_edu_or_con_purchasers_cyber_week_2021?: string;
-
-    @Field({ nullable: true })
-    aud_edu_page_visits_all?: string;
-
-    @Field({ nullable: true })
-    aud_edu_precon_2020_purchased?: string;
-
-    @Field({ nullable: true })
-    aud_edu_purchased_cert?: string;
-
-    @Field({ nullable: true })
-    aud_edu_purchased_cert_14_days?: string;
-
-    @Field({ nullable: true })
-    aud_edu_purchased_cert_6_mos?: string;
-
-    @Field({ nullable: true })
-    aud_edu_purchased_tc_last_6_m_os?: string;
-
-    @Field({ nullable: true })
-    aud_edu_tdbok_interest?: string;
-
-    @Field({ nullable: true })
-    aud_edu_tk_precon_purchased?: string;
-
-    @Field({ nullable: true })
-    aud_ent_ice_2020_teams_purchased?: string;
-
-    @Field({ nullable: true })
-    aud_ent_td_leader_nl_4_times?: string;
-
-    @Field({ nullable: true })
-    aud_expiring_member?: string;
-
-    @Field({ nullable: true })
-    aud_global_international_members?: string;
-
-    @Field({ nullable: true })
-    aud_global_perspectives_topic_engagement?: string;
-
-    @Field({ nullable: true })
-    aud_government_newsletter?: string;
-
-    @Field({ nullable: true })
-    aud_healthcare_news_topic_engagement?: string;
-
-    @Field({ nullable: true })
-    aud_instructional_design_topic_engagement?: string;
-
-    @Field({ nullable: true })
-    aud_is_member?: string;
-
-    @Field({ nullable: true })
-    aud_leadership_development_topic_engagement?: string;
-
-    @Field({ nullable: true })
-    aud_learning_technologies_engagement?: string;
-
-    @Field({ nullable: true })
-    aud_management_topic_engagement?: string;
-
-    @Field({ nullable: true })
-    aud_mbr_acq_interest?: string;
-
-    @Field({ nullable: true })
-    aud_mbr_acq_interest_decades?: string;
-
-    @Field({ nullable: true })
-    aud_mbr_acq_interest_decades_updated?: string;
-
-    @Field({ nullable: true })
-    aud_mbr_benefits_available?: string;
-
-    @Field({ nullable: true })
-    aud_mbr_claimed_all_benefits?: string;
-
-    @Field({ nullable: true })
-    aud_mbr_claimed_atleast_one_benefit?: string;
-
-    @Field({ nullable: true })
-    aud_mbr_expiring_30_days_not_renewed?: string;
-
-    @Field({ nullable: true })
-    aud_mbr_expiring_next_90_days?: string;
-
-    @Field({ nullable: true })
-    aud_mbr_low_engage_6_mo?: string;
-
-    @Field({ nullable: true })
-    aud_mbr_non_expiring?: string;
-
-    @Field({ nullable: true })
-    aud_mbr_order_completed_allod?: string;
-
-    @Field({ nullable: true })
-    aud_mbr_tdw_exp_nov_2020?: string;
-
-    @Field({ nullable: true })
-    aud_mbr_zero_benefits?: string;
-
-    @Field({ nullable: true })
-    aud_mbr_zero_benefits_used?: string;
-
-    @Field({ nullable: true })
-    aud_mbrshp_purchased_last_90_days?: string;
-
-    @Field({ nullable: true })
-    aud_member_benefits_center_tab_clicked?: string;
-
-    @Field({ nullable: true })
-    aud_member_newsletter_openers?: string;
-
-    @Field({ nullable: true })
-    aud_members_onboarding?: string;
-
-    @Field({ nullable: true })
-    aud_members_with_available_benefits?: string;
-
-    @Field({ nullable: true })
-    aud_my_career_engagement?: string;
-
-    @Field({ nullable: true })
-    aud_my_career_topic_engagement?: string;
-
-    @Field({ nullable: true })
-    aud_net_new?: string;
-
-    @Field({ nullable: true })
-    aud_nonmembers?: string;
-
-    @Field({ nullable: true })
-    aud_performance_consulting_improvement_topic_engagement?: string;
-
-    @Field({ nullable: true })
-    aud_preference_change_management?: string;
-
-    @Field({ nullable: true })
-    aud_pubs_smr_sale_2020_target?: string;
-
-    @Field({ nullable: true })
-    aud_pubs_workshop_2022_purchasers?: string;
-
-    @Field({ nullable: true })
-    aud_purchased_books_starting_with_11_71_19_70?: string;
-
-    @Field({ nullable: true })
-    aud_sales_enablement_topic_engagement?: string;
-
-    @Field({ nullable: true })
-    aud_sales_force_working_leads?: string;
-
-    @Field({ nullable: true })
-    aud_sso_created_or_is_member?: string;
-
-    @Field({ nullable: true })
-    aud_talent_management_narrow_engagement?: string;
-
-    @Field({ nullable: true })
-    aud_talent_management_topic_engagement?: string;
-
-    @Field({ nullable: true })
-    aud_td_executive_topic_engagement?: string;
-
-    @Field({ nullable: true })
-    aud_topic_engagement_science_of_learning?: string;
-
-    @Field({ nullable: true })
-    aud_training_delivery_topic_engagement?: string;
-
-    @Field({ nullable: true })
-    aud_unengaged_users?: string;
-
-    @Field({ nullable: true })
-    aud_virtual_fall_2020_core_4?: string;
-
-    @Field({ nullable: true })
-    aud_virtual_fall_2020_future_of_work?: string;
-
-    @Field({ nullable: true })
-    aud_virtual_fall_2020_org_dev?: string;
-
-    @Field({ nullable: true })
-    aud_webcast_email_engagement?: string;
-
-    @Field({ nullable: true })
-    automatedNewsletters?: string;
-
-    @Field({ nullable: true })
-    c_active_chapter_leader?: string;
-
-    @Field({ nullable: true })
-    c_aptd_holder?: string;
-
-    @Field({ nullable: true })
-    c_capability?: string;
-
-    @Field({ nullable: true })
-    c_capability_model_assessment_completion?: string;
-
-    @Field({ nullable: true })
-    c_chapter?: string;
-
-    @Field({ nullable: true })
-    c_closest_chapter_direction?: string;
-
-    @Field({ nullable: true })
-    c_closest_chapter_name?: string;
-
-    @Field({ nullable: true })
-    c_closest_chapter_state?: string;
-
-    @Field({ nullable: true })
-    c_consecutive_years_as_member?: string;
-
-    @Field({ nullable: true })
-    c_cptd_holder?: string;
-
-    @Field({ nullable: true })
-    c_edu_page_title_list_7_days?: string;
-
-    @Field({ nullable: true })
-    c_edu_products_purchased?: string;
-
-    @Field({ nullable: true })
-    c_education_pages_list?: string;
-
-    @Field({ nullable: true })
-    c_education_program_completed_last6months?: string;
-
-    @Field({ nullable: true })
-    c_email_links_clicked?: string;
-
-    @Field({ nullable: true })
-    c_enterprise_company?: string;
-
-    @Field({ nullable: true })
-    c_enterprise_memberhip_acquisition_type?: string;
-
-    @Field({ nullable: true })
-    c_enterprise_membership_period_begin?: string;
-
-    @Field({ nullable: true })
-    c_enterprise_membership_period_end?: string;
-
-    @Field({ nullable: true })
-    c_enterprise_membership_renewal_date?: string;
-
-    @Field({ nullable: true })
-    c_enterprise_membership_retention_stage?: string;
-
-    @Field({ nullable: true })
-    c_enterprise_order_date?: string;
-
-    @Field({ nullable: true })
-    c_expire_chapter_leader_30_day?: string;
-
-    @Field({ nullable: true })
-    c_forms_submitted?: string;
-
-    @Field({ nullable: true })
-    c_initial_membership_date?: string;
-
-    @Field({ nullable: true })
-    c_is_closest_chapter_member?: string;
-
-    @Field({ nullable: true })
-    c_is_enterprise_member?: string;
-
-    @Field({ nullable: true })
-    c_is_member?: string;
-
-    @Field({ nullable: true })
-    c_is_power_member?: string;
-
-    @Field({ nullable: true })
-    c_is_senior_membership?: string;
-
-    @Field({ nullable: true })
-    c_is_student_membership?: string;
-
-    @Field({ nullable: true })
-    c_job_title_group?: string;
-
-    @Field({ nullable: true })
-    c_learning_plan_created?: string;
-
-    @Field({ nullable: true })
-    c_member_subtype?: string;
-
-    @Field({ nullable: true })
-    c_member_type?: string;
-
-    @Field({ nullable: true })
-    c_memberhip_retention_type?: string;
-
-    @Field({ nullable: true })
-    c_membership_acquisition_type?: string;
-
-    @Field({ nullable: true })
-    c_membership_auto_renew?: string;
-
-    @Field({ nullable: true })
-    c_membership_bundle?: string;
-
-    @Field({ nullable: true })
-    c_membership_conference_value_seeker?: string;
-
-    @Field({ nullable: true })
-    c_membership_education_value_seeker?: string;
-
-    @Field({ nullable: true })
-    c_membership_is_comp?: string;
-
-    @Field({ nullable: true })
-    c_membership_is_internal?: string;
-
-    @Field({ nullable: true })
-    c_membership_period_begin?: string;
-
-    @Field({ nullable: true })
-    c_membership_period_end?: string;
-
-    @Field({ nullable: true })
-    c_membership_pro_or_plus?: string;
-
-    @Field({ nullable: true })
-    c_membership_product?: string;
-
-    @Field({ nullable: true })
-    c_membership_rate_code?: string;
-
-    @Field({ nullable: true })
-    c_membership_renewal_date?: string;
-
-    @Field({ nullable: true })
-    c_membership_renewed_in?: string;
-
-    @Field({ nullable: true })
-    c_membership_retention_stage?: string;
-
-    @Field({ nullable: true })
-    c_membership_type_code?: string;
-
-    @Field({ nullable: true })
-    c_most_engaged_topic_web?: string;
-
-    @Field({ nullable: true })
-    c_onboarding_member?: string;
-
-    @Field({ nullable: true })
-    c_pages_visited?: string;
-
-    @Field({ nullable: true })
-    c_pages_visited_topics?: string;
-
-    @Field({ nullable: true })
-    c_product_purchase_topics?: string;
-
-    @Field({ nullable: true })
-    c_products_purchased?: string;
-
-    @Field({ nullable: true })
-    c_products_purchased_by_name?: string;
-
-    @Field({ nullable: true })
-    c_research_benefits_used?: string;
-
-    @Field({ nullable: true })
-    c_sfmc_newsletter_engagement?: string;
-
-    @Field({ nullable: true })
-    c_terminate_at_end?: string;
-
-    @Field({ nullable: true })
-    c_topics_followed?: string;
-
-    @Field({ nullable: true })
-    c_webcast?: string;
-
-    @Field({ nullable: true })
-    c_webcast_first_attendance_date?: string;
-
-    @Field({ nullable: true })
-    c_webcast_first_registration_date?: string;
-
-    @Field({ nullable: true })
-    c_webcast_id?: string;
-
-    @Field({ nullable: true })
-    c_webcast_last_attendance_date?: string;
-
-    @Field({ nullable: true })
-    c_webcast_last_registration_date?: string;
-
-    @Field({ nullable: true })
-    c_webcast_name?: string;
-
-    @Field({ nullable: true })
-    c_webcast_primary_tags?: string;
-
-    @Field({ nullable: true })
-    c_webcasts_attended?: string;
-
-    @Field({ nullable: true })
-    c_weeks_to_expire?: string;
-
-    @Field({ nullable: true })
-    c_wish_list_product_codes?: string;
-
-    @Field({ nullable: true })
-    c_with_list_product_codes?: string;
-
-    @Field({ nullable: true })
-    c_within_60_mile_radius_of_city?: string;
-
-    @Field({ nullable: true })
-    campaignName?: string;
-
-    @Field({ nullable: true })
-    capabilitiesModelFirstTimeUsed?: string;
-
-    @Field({ nullable: true })
-    capabilitiesModelLastTimeUsed?: string;
-
-    @Field({ nullable: true })
-    cartAbandonmentProducts?: string;
-
-    @Field({ nullable: true })
-    city2?: string;
-
-    @Field({ nullable: true })
-    clearbit_company_category_industry?: string;
-
-    @Field({ nullable: true })
-    clearbit_company_category_industry_group?: string;
-
-    @Field({ nullable: true })
-    clearbit_company_category_naics_code?: string;
-
-    @Field({ nullable: true })
-    clearbit_company_category_sector?: string;
-
-    @Field({ nullable: true })
-    clearbit_company_category_sic_code?: string;
-
-    @Field({ nullable: true })
-    clearbit_company_category_sub_industry?: string;
-
-    @Field({ nullable: true })
-    clearbit_company_geo_city?: string;
-
-    @Field({ nullable: true })
-    clearbit_company_geo_country?: string;
-
-    @Field({ nullable: true })
-    clearbit_company_geo_country_code?: string;
-
-    @Field({ nullable: true })
-    clearbit_company_geo_postal_code?: string;
-
-    @Field({ nullable: true })
-    clearbit_company_geo_state?: string;
-
-    @Field({ nullable: true })
-    clearbit_company_geo_state_code?: string;
-
-    @Field({ nullable: true })
-    clearbit_company_geo_street_name?: string;
-
-    @Field({ nullable: true })
-    clearbit_company_geo_street_number?: string;
-
-    @Field({ nullable: true })
-    clearbit_company_legal_name?: string;
-
-    @Field({ nullable: true })
-    clearbit_company_metrics_annual_revenue?: string;
-
-    @Field({ nullable: true })
-    clearbit_company_metrics_employees?: string;
-
-    @Field({ nullable: true })
-    clearbit_company_metrics_employees_range?: string;
-
-    @Field({ nullable: true })
-    clearbit_company_metrics_estimated_annual_revenue?: string;
-
-    @Field({ nullable: true })
-    clearbit_company_name?: string;
-
-    @Field({ nullable: true })
-    clearbit_company_tags?: string;
-
-    @Field({ nullable: true })
-    clearbit_company_type?: string;
-
-    @Field({ nullable: true })
-    clearbit_person_employment_role?: string;
-
-    @Field({ nullable: true })
-    clearbit_person_employment_seniority?: string;
-
-    @Field({ nullable: true })
-    clearbit_person_employment_title?: string;
-
-    @Field({ nullable: true })
-    clearbit_person_geo_city?: string;
-
-    @Field({ nullable: true })
-    clearbit_person_geo_country?: string;
-
-    @Field({ nullable: true })
-    clearbit_person_geo_country_code?: string;
-
-    @Field({ nullable: true })
-    clearbit_person_geo_state?: string;
-
-    @Field({ nullable: true })
-    clearbit_person_geo_state_code?: string;
-
-    @Field({ nullable: true })
-    company?: string;
-
-    @Field({ nullable: true })
-    companySizeCode?: string;
-
-    @Field({ nullable: true })
-    companyname?: string;
-
-    @Field({ nullable: true })
-    conferenceRegistrations?: string;
-
-    @Field({ nullable: true })
-    countryCode?: string;
-
-    @Field({ nullable: true })
-    created?: string;
-
-    @Field({ nullable: true })
-    createdAt?: string;
-
-    @Field({ nullable: true })
-    ctdoSubscriber?: string;
-
-    @Field({ nullable: true })
-    directReportCountCode?: string;
-
-    @Field({ nullable: true })
-    educationProducts?: string;
-
-    @Field({ nullable: true })
-    emailPreferences?: string;
-
-    @Field({ nullable: true })
-    industryCode?: string;
-
-    @Field({ nullable: true })
-    isChapterLeader?: string;
-
-    @Field({ nullable: true })
-    isChapterMember?: string;
-
-    @Field({ nullable: true })
-    isEmailVerified?: string;
-
-    @Field({ nullable: true })
-    isEnterpriseMember?: string;
-
-    @Field({ nullable: true })
-    isFacilitator?: string;
-
-    @Field({ nullable: true })
-    isInterestedAutoRenewOffer?: string;
-
-    @Field({ nullable: true })
-    isMember?: string;
-
-    @Field({ nullable: true })
-    isNewAndFirstTimeMember?: string;
-
-    @Field({ nullable: true })
-    is_member?: string;
-
-    @Field({ nullable: true })
-    is_partner?: string;
-
-    @Field({ nullable: true })
-    jobFunctionCode?: string;
-
-    @Field({ nullable: true })
-    jobTitle?: string;
-
-    @Field({ nullable: true })
-    mainActiveProducts?: string;
-
-    @Field({ nullable: true })
-    order_count?: string;
-
-    @Field({ nullable: true })
-    personify_product_code?: string;
-
-    @Field({ nullable: true })
-    postalCode?: string;
-
-    @Field({ nullable: true })
-    productSubscriptions?: string;
-
-    @Field({ nullable: true })
-    profilePercentageCompleted?: string;
-
-    @Field({ nullable: true })
-    roleCode?: string;
-
-    @Field({ nullable: true })
-    state?: string;
-
-    @Field({ nullable: true })
-    tdAtWorkSubscriber?: string;
-
-    @Field({ nullable: true })
-    teamSize?: string;
-
-    @Field({ nullable: true })
-    title?: string;
-
-    @Field({ nullable: true })
-    topicsFollowed?: string;
-
-    @Field({ nullable: true })
-    tpmSubscriber?: string;
-
-    @Field({ nullable: true })
-    trainingBudgetCode?: string;
-
-    @Field({ nullable: true })
-    created_at?: string;
-
-    @Field({ nullable: true })
-    TestEmail?: string;
-
-    @Field(() => [KeyValuePairInput], { nullable: true })
-    OldValues___?: KeyValuePairInput[];
-}
-    
-//****************************************************************************
-// RESOLVER for Persons
-//****************************************************************************
-@ObjectType()
-export class RunPersonViewResult {
-    @Field(() => [Person_])
-    Results: Person_[];
-
-    @Field(() => String, {nullable: true})
-    UserViewRunID?: string;
-
-    @Field(() => Int, {nullable: true})
-    RowCount: number;
-
-    @Field(() => Int, {nullable: true})
-    TotalRowCount: number;
-
-    @Field(() => Int, {nullable: true})
-    ExecutionTime: number;
-
-    @Field({nullable: true})
-    ErrorMessage?: string;
-
-    @Field(() => Boolean, {nullable: false})
-    Success: boolean;
-}
-
-@Resolver(Person_)
-export class PersonResolver extends ResolverBase {
-    @Query(() => RunPersonViewResult)
-    async RunPersonViewByID(@Arg('input', () => RunViewByIDInput) input: RunViewByIDInput, @Ctx() { dataSource, userPayload }: AppContext, @PubSub() pubSub: PubSubEngine) {
-        return super.RunViewByIDGeneric(input, dataSource, userPayload, pubSub);
-    }
-
-    @Query(() => RunPersonViewResult)
-    async RunPersonViewByName(@Arg('input', () => RunViewByNameInput) input: RunViewByNameInput, @Ctx() { dataSource, userPayload }: AppContext, @PubSub() pubSub: PubSubEngine) {
-        return super.RunViewByNameGeneric(input, dataSource, userPayload, pubSub);
-    }
-
-    @Query(() => RunPersonViewResult)
-    async RunPersonDynamicView(@Arg('input', () => RunDynamicViewInput) input: RunDynamicViewInput, @Ctx() { dataSource, userPayload }: AppContext, @PubSub() pubSub: PubSubEngine) {
-        input.EntityName = 'Persons';
-        return super.RunDynamicViewGeneric(input, dataSource, userPayload, pubSub);
-    }
-    @Query(() => Person_, { nullable: true })
-    async Person(@Arg('ID', () => Int) ID: number, @Ctx() { dataSource, userPayload }: AppContext, @PubSub() pubSub: PubSubEngine): Promise<Person_ | null> {
-        this.CheckUserReadPermissions('Persons', userPayload);
-        const sSQL = `SELECT * FROM [ATD].[vwPersons] WHERE [ID]=${ID} ` + this.getRowLevelSecurityWhereClause('Persons', userPayload, EntityPermissionType.Read, 'AND');
-        const result = this.MapFieldNamesToCodeNames('Persons', await dataSource.query(sSQL).then((r) => r && r.length > 0 ? r[0] : {}))
-        return result;
-    }
-    
-    @FieldResolver(() => [PersonEducationHistory_])
-    async PersonEducationHistories_PersonIDArray(@Root() person_: Person_, @Ctx() { dataSource, userPayload }: AppContext, @PubSub() pubSub: PubSubEngine) {
-        this.CheckUserReadPermissions('Person Education Histories', userPayload);
-        const sSQL = `SELECT * FROM [ATD].[vwPersonEducationHistories] WHERE [PersonID]=${person_.ID} ` + this.getRowLevelSecurityWhereClause('Person Education Histories', userPayload, EntityPermissionType.Read, 'AND');
-        const result = this.ArrayMapFieldNamesToCodeNames('Person Education Histories', await dataSource.query(sSQL));
-        return result;
-    }
-        
-    @FieldResolver(() => [PersonEmploymentHistory_])
-    async PersonEmploymentHistories_PersonIDArray(@Root() person_: Person_, @Ctx() { dataSource, userPayload }: AppContext, @PubSub() pubSub: PubSubEngine) {
-        this.CheckUserReadPermissions('Person Employment Histories', userPayload);
-        const sSQL = `SELECT * FROM [ATD].[vwPersonEmploymentHistories] WHERE [PersonID]=${person_.ID} ` + this.getRowLevelSecurityWhereClause('Person Employment Histories', userPayload, EntityPermissionType.Read, 'AND');
-        const result = this.ArrayMapFieldNamesToCodeNames('Person Employment Histories', await dataSource.query(sSQL));
-        return result;
-    }
-        
-    @Mutation(() => Person_)
-    async CreatePerson(
-        @Arg('input', () => CreatePersonInput) input: CreatePersonInput,
-        @Ctx() { dataSource, userPayload }: AppContext,
-        @PubSub() pubSub: PubSubEngine
-    ) {
-        return this.CreateRecord('Persons', input, dataSource, userPayload, pubSub)
-    }
-        
-    @Mutation(() => Person_)
-    async UpdatePerson(
-        @Arg('input', () => UpdatePersonInput) input: UpdatePersonInput,
-        @Ctx() { dataSource, userPayload }: AppContext,
-        @PubSub() pubSub: PubSubEngine
-    ) {
-        return this.UpdateRecord('Persons', input, dataSource, userPayload, pubSub);
-    }
-    
-    @Mutation(() => Person_)
-    async DeletePerson(@Arg('ID', () => Int) ID: number, @Arg('options___', () => DeleteOptionsInput) options: DeleteOptionsInput, @Ctx() { dataSource, userPayload }: AppContext, @PubSub() pubSub: PubSubEngine) {
-        const key = new CompositeKey([{FieldName: 'ID', Value: ID}]);
-        return this.DeleteRecord('Persons', key, options, dataSource, userPayload, pubSub);
-    }
-    
-}
-
-//****************************************************************************
-// ENTITY CLASS for Person Education Histories
-//****************************************************************************
-@ObjectType()
-export class PersonEducationHistory_ {
-    @Field(() => Int) 
-    ID: number;
-        
-    @Field(() => Int) 
-    PersonID: number;
-        
-    @Field() 
-    @MaxLength(100)
-    Institution: string;
-        
-    @Field() 
-    @MaxLength(100)
-    Degree: string;
-        
-    @Field({nullable: true}) 
-    @MaxLength(8)
-    StartedAt?: Date;
-        
-    @Field({nullable: true}) 
-    @MaxLength(8)
-    EndedAt?: Date;
-        
-    @Field({nullable: true}) 
-    @MaxLength(100)
-    Major?: string;
-        
-    @Field({nullable: true}) 
-    @MaxLength(100)
-    Kind?: string;
-        
-    @Field(() => Int, {nullable: true}) 
-    GradeLevel?: number;
-        
-    @Field() 
-    @MaxLength(8)
-    CreatedAt: Date;
-        
-    @Field() 
-    @MaxLength(8)
-    UpdatedAt: Date;
-        
-    @Field() 
-    @MaxLength(10)
-    _mj__CreatedAt: Date;
-        
-    @Field() 
-    @MaxLength(10)
-    _mj__UpdatedAt: Date;
-        
-}
-
-//****************************************************************************
-// INPUT TYPE for Person Education Histories
-//****************************************************************************
-@InputType()
-export class CreatePersonEducationHistoryInput {
-    @Field(() => Int)
-    PersonID: number;
-
-    @Field()
-    Institution: string;
-
-    @Field()
-    Degree: string;
-
-    @Field({ nullable: true })
-    StartedAt?: Date;
-
-    @Field({ nullable: true })
-    EndedAt?: Date;
-
-    @Field({ nullable: true })
-    Major?: string;
-
-    @Field({ nullable: true })
-    Kind?: string;
-
-    @Field(() => Int, { nullable: true })
-    GradeLevel?: number;
-
-    @Field()
-    CreatedAt: Date;
-
-    @Field()
-    UpdatedAt: Date;
-}
-    
-
-//****************************************************************************
-// INPUT TYPE for Person Education Histories
-//****************************************************************************
-@InputType()
-export class UpdatePersonEducationHistoryInput {
-    @Field(() => Int)
-    ID: number;
-
-    @Field(() => Int)
-    PersonID: number;
-
-    @Field()
-    Institution: string;
-
-    @Field()
-    Degree: string;
-
-    @Field({ nullable: true })
-    StartedAt?: Date;
-
-    @Field({ nullable: true })
-    EndedAt?: Date;
-
-    @Field({ nullable: true })
-    Major?: string;
-
-    @Field({ nullable: true })
-    Kind?: string;
-
-    @Field(() => Int, { nullable: true })
-    GradeLevel?: number;
-
-    @Field()
-    CreatedAt: Date;
-
-    @Field()
-    UpdatedAt: Date;
-
-    @Field(() => [KeyValuePairInput], { nullable: true })
-    OldValues___?: KeyValuePairInput[];
-}
-    
-//****************************************************************************
-// RESOLVER for Person Education Histories
-//****************************************************************************
-@ObjectType()
-export class RunPersonEducationHistoryViewResult {
-    @Field(() => [PersonEducationHistory_])
-    Results: PersonEducationHistory_[];
-
-    @Field(() => String, {nullable: true})
-    UserViewRunID?: string;
-
-    @Field(() => Int, {nullable: true})
-    RowCount: number;
-
-    @Field(() => Int, {nullable: true})
-    TotalRowCount: number;
-
-    @Field(() => Int, {nullable: true})
-    ExecutionTime: number;
-
-    @Field({nullable: true})
-    ErrorMessage?: string;
-
-    @Field(() => Boolean, {nullable: false})
-    Success: boolean;
-}
-
-@Resolver(PersonEducationHistory_)
-export class PersonEducationHistoryResolver extends ResolverBase {
-    @Query(() => RunPersonEducationHistoryViewResult)
-    async RunPersonEducationHistoryViewByID(@Arg('input', () => RunViewByIDInput) input: RunViewByIDInput, @Ctx() { dataSource, userPayload }: AppContext, @PubSub() pubSub: PubSubEngine) {
-        return super.RunViewByIDGeneric(input, dataSource, userPayload, pubSub);
-    }
-
-    @Query(() => RunPersonEducationHistoryViewResult)
-    async RunPersonEducationHistoryViewByName(@Arg('input', () => RunViewByNameInput) input: RunViewByNameInput, @Ctx() { dataSource, userPayload }: AppContext, @PubSub() pubSub: PubSubEngine) {
-        return super.RunViewByNameGeneric(input, dataSource, userPayload, pubSub);
-    }
-
-    @Query(() => RunPersonEducationHistoryViewResult)
-    async RunPersonEducationHistoryDynamicView(@Arg('input', () => RunDynamicViewInput) input: RunDynamicViewInput, @Ctx() { dataSource, userPayload }: AppContext, @PubSub() pubSub: PubSubEngine) {
-        input.EntityName = 'Person Education Histories';
-        return super.RunDynamicViewGeneric(input, dataSource, userPayload, pubSub);
-    }
-    @Query(() => PersonEducationHistory_, { nullable: true })
-    async PersonEducationHistory(@Arg('ID', () => Int) ID: number, @Ctx() { dataSource, userPayload }: AppContext, @PubSub() pubSub: PubSubEngine): Promise<PersonEducationHistory_ | null> {
-        this.CheckUserReadPermissions('Person Education Histories', userPayload);
-        const sSQL = `SELECT * FROM [ATD].[vwPersonEducationHistories] WHERE [ID]=${ID} ` + this.getRowLevelSecurityWhereClause('Person Education Histories', userPayload, EntityPermissionType.Read, 'AND');
-        const result = this.MapFieldNamesToCodeNames('Person Education Histories', await dataSource.query(sSQL).then((r) => r && r.length > 0 ? r[0] : {}))
-        return result;
-    }
-    
-    @Mutation(() => PersonEducationHistory_)
-    async CreatePersonEducationHistory(
-        @Arg('input', () => CreatePersonEducationHistoryInput) input: CreatePersonEducationHistoryInput,
-        @Ctx() { dataSource, userPayload }: AppContext,
-        @PubSub() pubSub: PubSubEngine
-    ) {
-        return this.CreateRecord('Person Education Histories', input, dataSource, userPayload, pubSub)
-    }
-        
-    @Mutation(() => PersonEducationHistory_)
-    async UpdatePersonEducationHistory(
-        @Arg('input', () => UpdatePersonEducationHistoryInput) input: UpdatePersonEducationHistoryInput,
-        @Ctx() { dataSource, userPayload }: AppContext,
-        @PubSub() pubSub: PubSubEngine
-    ) {
-        return this.UpdateRecord('Person Education Histories', input, dataSource, userPayload, pubSub);
-    }
-    
-    @Mutation(() => PersonEducationHistory_)
-    async DeletePersonEducationHistory(@Arg('ID', () => Int) ID: number, @Arg('options___', () => DeleteOptionsInput) options: DeleteOptionsInput, @Ctx() { dataSource, userPayload }: AppContext, @PubSub() pubSub: PubSubEngine) {
-        const key = new CompositeKey([{FieldName: 'ID', Value: ID}]);
-        return this.DeleteRecord('Person Education Histories', key, options, dataSource, userPayload, pubSub);
-    }
-    
-}
-
-//****************************************************************************
-// ENTITY CLASS for Person Employment Histories
-//****************************************************************************
-@ObjectType()
-export class PersonEmploymentHistory_ {
-    @Field(() => Int) 
-    ID: number;
-        
-    @Field(() => Int) 
-    PersonID: number;
-        
-    @Field(() => Boolean) 
-    IsCurrent: boolean;
-        
-    @Field() 
-    @MaxLength(200)
-    Title: string;
-        
-    @Field() 
-    @MaxLength(100)
-    Organization: string;
-        
-    @Field(() => Int, {nullable: true}) 
-    AccountID?: number;
-        
-    @Field({nullable: true}) 
-    @MaxLength(8)
-    StartedAt?: Date;
-        
-    @Field({nullable: true}) 
-    @MaxLength(8)
-    EndedAt?: Date;
-        
-    @Field() 
-    @MaxLength(8)
-    CreatedAt: Date;
-        
-    @Field() 
-    @MaxLength(8)
-    UpdatedAt: Date;
-        
-    @Field() 
-    @MaxLength(10)
-    _mj__CreatedAt: Date;
-        
-    @Field() 
-    @MaxLength(10)
-    _mj__UpdatedAt: Date;
-        
-}
-
-//****************************************************************************
-// INPUT TYPE for Person Employment Histories
-//****************************************************************************
-@InputType()
-export class CreatePersonEmploymentHistoryInput {
-    @Field(() => Int)
-    PersonID: number;
-
-    @Field(() => Boolean)
-    IsCurrent: boolean;
-
-    @Field()
-    Title: string;
-
-    @Field()
-    Organization: string;
-
-    @Field(() => Int, { nullable: true })
-    AccountID?: number;
-
-    @Field({ nullable: true })
-    StartedAt?: Date;
-
-    @Field({ nullable: true })
-    EndedAt?: Date;
-
-    @Field()
-    CreatedAt: Date;
-
-    @Field()
-    UpdatedAt: Date;
-}
-    
-
-//****************************************************************************
-// INPUT TYPE for Person Employment Histories
-//****************************************************************************
-@InputType()
-export class UpdatePersonEmploymentHistoryInput {
-    @Field(() => Int)
-    ID: number;
-
-    @Field(() => Int)
-    PersonID: number;
-
-    @Field(() => Boolean)
-    IsCurrent: boolean;
-
-    @Field()
-    Title: string;
-
-    @Field()
-    Organization: string;
-
-    @Field(() => Int, { nullable: true })
-    AccountID?: number;
-
-    @Field({ nullable: true })
-    StartedAt?: Date;
-
-    @Field({ nullable: true })
-    EndedAt?: Date;
-
-    @Field()
-    CreatedAt: Date;
-
-    @Field()
-    UpdatedAt: Date;
-
-    @Field(() => [KeyValuePairInput], { nullable: true })
-    OldValues___?: KeyValuePairInput[];
-}
-    
-//****************************************************************************
-// RESOLVER for Person Employment Histories
-//****************************************************************************
-@ObjectType()
-export class RunPersonEmploymentHistoryViewResult {
-    @Field(() => [PersonEmploymentHistory_])
-    Results: PersonEmploymentHistory_[];
-
-    @Field(() => String, {nullable: true})
-    UserViewRunID?: string;
-
-    @Field(() => Int, {nullable: true})
-    RowCount: number;
-
-    @Field(() => Int, {nullable: true})
-    TotalRowCount: number;
-
-    @Field(() => Int, {nullable: true})
-    ExecutionTime: number;
-
-    @Field({nullable: true})
-    ErrorMessage?: string;
-
-    @Field(() => Boolean, {nullable: false})
-    Success: boolean;
-}
-
-@Resolver(PersonEmploymentHistory_)
-export class PersonEmploymentHistoryResolver extends ResolverBase {
-    @Query(() => RunPersonEmploymentHistoryViewResult)
-    async RunPersonEmploymentHistoryViewByID(@Arg('input', () => RunViewByIDInput) input: RunViewByIDInput, @Ctx() { dataSource, userPayload }: AppContext, @PubSub() pubSub: PubSubEngine) {
-        return super.RunViewByIDGeneric(input, dataSource, userPayload, pubSub);
-    }
-
-    @Query(() => RunPersonEmploymentHistoryViewResult)
-    async RunPersonEmploymentHistoryViewByName(@Arg('input', () => RunViewByNameInput) input: RunViewByNameInput, @Ctx() { dataSource, userPayload }: AppContext, @PubSub() pubSub: PubSubEngine) {
-        return super.RunViewByNameGeneric(input, dataSource, userPayload, pubSub);
-    }
-
-    @Query(() => RunPersonEmploymentHistoryViewResult)
-    async RunPersonEmploymentHistoryDynamicView(@Arg('input', () => RunDynamicViewInput) input: RunDynamicViewInput, @Ctx() { dataSource, userPayload }: AppContext, @PubSub() pubSub: PubSubEngine) {
-        input.EntityName = 'Person Employment Histories';
-        return super.RunDynamicViewGeneric(input, dataSource, userPayload, pubSub);
-    }
-    @Query(() => PersonEmploymentHistory_, { nullable: true })
-    async PersonEmploymentHistory(@Arg('ID', () => Int) ID: number, @Ctx() { dataSource, userPayload }: AppContext, @PubSub() pubSub: PubSubEngine): Promise<PersonEmploymentHistory_ | null> {
-        this.CheckUserReadPermissions('Person Employment Histories', userPayload);
-        const sSQL = `SELECT * FROM [ATD].[vwPersonEmploymentHistories] WHERE [ID]=${ID} ` + this.getRowLevelSecurityWhereClause('Person Employment Histories', userPayload, EntityPermissionType.Read, 'AND');
-        const result = this.MapFieldNamesToCodeNames('Person Employment Histories', await dataSource.query(sSQL).then((r) => r && r.length > 0 ? r[0] : {}))
-        return result;
-    }
-    
-    @Mutation(() => PersonEmploymentHistory_)
-    async CreatePersonEmploymentHistory(
-        @Arg('input', () => CreatePersonEmploymentHistoryInput) input: CreatePersonEmploymentHistoryInput,
-        @Ctx() { dataSource, userPayload }: AppContext,
-        @PubSub() pubSub: PubSubEngine
-    ) {
-        return this.CreateRecord('Person Employment Histories', input, dataSource, userPayload, pubSub)
-    }
-        
-    @Mutation(() => PersonEmploymentHistory_)
-    async UpdatePersonEmploymentHistory(
-        @Arg('input', () => UpdatePersonEmploymentHistoryInput) input: UpdatePersonEmploymentHistoryInput,
-        @Ctx() { dataSource, userPayload }: AppContext,
-        @PubSub() pubSub: PubSubEngine
-    ) {
-        return this.UpdateRecord('Person Employment Histories', input, dataSource, userPayload, pubSub);
-    }
-    
-    @Mutation(() => PersonEmploymentHistory_)
-    async DeletePersonEmploymentHistory(@Arg('ID', () => Int) ID: number, @Arg('options___', () => DeleteOptionsInput) options: DeleteOptionsInput, @Ctx() { dataSource, userPayload }: AppContext, @PubSub() pubSub: PubSubEngine) {
-        const key = new CompositeKey([{FieldName: 'ID', Value: ID}]);
-        return this.DeleteRecord('Person Employment Histories', key, options, dataSource, userPayload, pubSub);
-    }
-    
-}
-
-//****************************************************************************
-// ENTITY CLASS for Company Integration Run ATDs
-//****************************************************************************
-@ObjectType()
-export class CompanyIntegrationRunATD_ {
-    @Field() 
-    @MaxLength(16)
-    ID: string;
-        
-    @Field() 
-    @MaxLength(16)
-    CompanyIntegrationID: string;
-        
-    @Field() 
-    @MaxLength(16)
-    RunByUserID: string;
-        
-    @Field({nullable: true}) 
-    @MaxLength(8)
-    StartedAt?: Date;
-        
-    @Field({nullable: true}) 
-    @MaxLength(8)
-    EndedAt?: Date;
-        
-    @Field(() => Int) 
-    TotalRecords: number;
-        
-    @Field({nullable: true}) 
-    Comments?: string;
-        
-    @Field() 
-    @MaxLength(10)
-    _mj__CreatedAt: Date;
-        
-    @Field() 
-    @MaxLength(10)
-    _mj__UpdatedAt: Date;
-        
-}
-
-//****************************************************************************
-// INPUT TYPE for Company Integration Run ATDs
-//****************************************************************************
-@InputType()
-export class CreateCompanyIntegrationRunATDInput {
-    @Field()
-    CompanyIntegrationID: string;
-
-    @Field()
-    RunByUserID: string;
-
-    @Field({ nullable: true })
-    StartedAt?: Date;
-
-    @Field({ nullable: true })
-    EndedAt?: Date;
-
-    @Field(() => Int)
-    TotalRecords: number;
-
-    @Field({ nullable: true })
-    Comments?: string;
-}
-    
-
-//****************************************************************************
-// INPUT TYPE for Company Integration Run ATDs
-//****************************************************************************
-@InputType()
-export class UpdateCompanyIntegrationRunATDInput {
-    @Field()
-    ID: string;
-
-    @Field()
-    CompanyIntegrationID: string;
-
-    @Field()
-    RunByUserID: string;
-
-    @Field({ nullable: true })
-    StartedAt?: Date;
-
-    @Field({ nullable: true })
-    EndedAt?: Date;
-
-    @Field(() => Int)
-    TotalRecords: number;
-
-    @Field({ nullable: true })
-    Comments?: string;
-
-    @Field(() => [KeyValuePairInput], { nullable: true })
-    OldValues___?: KeyValuePairInput[];
-}
-    
-//****************************************************************************
-// RESOLVER for Company Integration Run ATDs
-//****************************************************************************
-@ObjectType()
-export class RunCompanyIntegrationRunATDViewResult {
-    @Field(() => [CompanyIntegrationRunATD_])
-    Results: CompanyIntegrationRunATD_[];
-
-    @Field(() => String, {nullable: true})
-    UserViewRunID?: string;
-
-    @Field(() => Int, {nullable: true})
-    RowCount: number;
-
-    @Field(() => Int, {nullable: true})
-    TotalRowCount: number;
-
-    @Field(() => Int, {nullable: true})
-    ExecutionTime: number;
-
-    @Field({nullable: true})
-    ErrorMessage?: string;
-
-    @Field(() => Boolean, {nullable: false})
-    Success: boolean;
-}
-
-@Resolver(CompanyIntegrationRunATD_)
-export class CompanyIntegrationRunATDResolver extends ResolverBase {
-    @Query(() => RunCompanyIntegrationRunATDViewResult)
-    async RunCompanyIntegrationRunATDViewByID(@Arg('input', () => RunViewByIDInput) input: RunViewByIDInput, @Ctx() { dataSource, userPayload }: AppContext, @PubSub() pubSub: PubSubEngine) {
-        return super.RunViewByIDGeneric(input, dataSource, userPayload, pubSub);
-    }
-
-    @Query(() => RunCompanyIntegrationRunATDViewResult)
-    async RunCompanyIntegrationRunATDViewByName(@Arg('input', () => RunViewByNameInput) input: RunViewByNameInput, @Ctx() { dataSource, userPayload }: AppContext, @PubSub() pubSub: PubSubEngine) {
-        return super.RunViewByNameGeneric(input, dataSource, userPayload, pubSub);
-    }
-
-    @Query(() => RunCompanyIntegrationRunATDViewResult)
-    async RunCompanyIntegrationRunATDDynamicView(@Arg('input', () => RunDynamicViewInput) input: RunDynamicViewInput, @Ctx() { dataSource, userPayload }: AppContext, @PubSub() pubSub: PubSubEngine) {
-        input.EntityName = 'Company Integration Run ATDs';
-        return super.RunDynamicViewGeneric(input, dataSource, userPayload, pubSub);
-    }
-    @Query(() => CompanyIntegrationRunATD_, { nullable: true })
-    async CompanyIntegrationRunATD(@Arg('ID', () => String) ID: string, @Ctx() { dataSource, userPayload }: AppContext, @PubSub() pubSub: PubSubEngine): Promise<CompanyIntegrationRunATD_ | null> {
-        this.CheckUserReadPermissions('Company Integration Run ATDs', userPayload);
-        const sSQL = `SELECT * FROM [ATD].[vwCompanyIntegrationRunATDs] WHERE [ID]='${ID}' ` + this.getRowLevelSecurityWhereClause('Company Integration Run ATDs', userPayload, EntityPermissionType.Read, 'AND');
-        const result = this.MapFieldNamesToCodeNames('Company Integration Run ATDs', await dataSource.query(sSQL).then((r) => r && r.length > 0 ? r[0] : {}))
-        return result;
-    }
-    
-    @Mutation(() => CompanyIntegrationRunATD_)
-    async CreateCompanyIntegrationRunATD(
-        @Arg('input', () => CreateCompanyIntegrationRunATDInput) input: CreateCompanyIntegrationRunATDInput,
-        @Ctx() { dataSource, userPayload }: AppContext,
-        @PubSub() pubSub: PubSubEngine
-    ) {
-        return this.CreateRecord('Company Integration Run ATDs', input, dataSource, userPayload, pubSub)
-    }
-        
-    @Mutation(() => CompanyIntegrationRunATD_)
-    async UpdateCompanyIntegrationRunATD(
-        @Arg('input', () => UpdateCompanyIntegrationRunATDInput) input: UpdateCompanyIntegrationRunATDInput,
-        @Ctx() { dataSource, userPayload }: AppContext,
-        @PubSub() pubSub: PubSubEngine
-    ) {
-        return this.UpdateRecord('Company Integration Run ATDs', input, dataSource, userPayload, pubSub);
-    }
-    
-    @Mutation(() => CompanyIntegrationRunATD_)
-    async DeleteCompanyIntegrationRunATD(@Arg('ID', () => String) ID: string, @Arg('options___', () => DeleteOptionsInput) options: DeleteOptionsInput, @Ctx() { dataSource, userPayload }: AppContext, @PubSub() pubSub: PubSubEngine) {
-        const key = new CompositeKey([{FieldName: 'ID', Value: ID}]);
-        return this.DeleteRecord('Company Integration Run ATDs', key, options, dataSource, userPayload, pubSub);
-    }
-    
-}+export {}
+    