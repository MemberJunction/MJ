{
  "name": "@memberjunction/codegen-lib",
<<<<<<< HEAD
  "version": "1.0.1",
  "description": "Library used by the CodeGen executable to generate code for the MemberJunction platform. Contains a reusable object model that can be called by any other server-side application/library.",
=======
  "version": "1.0.6",
  "description": "Library used by the CodeGen executable to generate code for the MemberJunction platform",
>>>>>>> 4291af4d
  "main": "dist/index.js",
  "types": "dist/index.d.ts",
  "files": [
    "/dist"
  ],
  "scripts": {
    "start": "ts-node-dev src/index.ts",
    "build": "tsc",
    "test": "echo \"Error: no test specified\" && exit 1"
  },
  "author": "MemberJunction.com",
  "license": "ISC",
  "devDependencies": {
    "ts-node-dev": "^2.0.0",
    "typescript": "^5.3.3"
  },
  "dependencies": {
    "@memberjunction/ai": "^1.0.6",
    "@memberjunction/core": "^1.0.6",
    "@memberjunction/core-entities": "^1.0.6",
    "@memberjunction/global": "^1.0.6",
    "@memberjunction/sqlserver-dataprovider": "^1.0.6",
    "env-var": "^7.4.1",
    "fs-extra": "^11.1.1",
    "glob": "^10.3.10",
    "typeorm": "^0.3.20"
  }
}<|MERGE_RESOLUTION|>--- conflicted
+++ resolved
@@ -1,12 +1,7 @@
 {
   "name": "@memberjunction/codegen-lib",
-<<<<<<< HEAD
   "version": "1.0.1",
   "description": "Library used by the CodeGen executable to generate code for the MemberJunction platform. Contains a reusable object model that can be called by any other server-side application/library.",
-=======
-  "version": "1.0.6",
-  "description": "Library used by the CodeGen executable to generate code for the MemberJunction platform",
->>>>>>> 4291af4d
   "main": "dist/index.js",
   "types": "dist/index.d.ts",
   "files": [
