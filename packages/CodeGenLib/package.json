--- conflicted
+++ resolved
@@ -1,11 +1,6 @@
 {
   "name": "@memberjunction/codegen-lib",
-<<<<<<< HEAD
-  "version": "1.7.1",
-  "repository": "github:MemberJunction/MJ",
-=======
   "version": "1.8.1",
->>>>>>> 4396a670
   "description": "Library used by the CodeGen executable to generate code for the MemberJunction platform. Contains a reusable object model that can be called by any other server-side application/library.",
   "main": "dist/index.js",
   "types": "dist/index.d.ts",
