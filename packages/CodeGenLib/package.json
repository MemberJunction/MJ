--- conflicted
+++ resolved
@@ -19,26 +19,16 @@
     "typescript": "^5.4.5"
   },
   "dependencies": {
-<<<<<<< HEAD
-    "@memberjunction/actions": "2.0.0",
-    "@memberjunction/ai": "2.0.0",
-    "@memberjunction/core": "2.0.0",
-    "@memberjunction/core-entities": "2.0.0",
-    "@memberjunction/global": "2.0.0",
-    "@memberjunction/sqlserver-dataprovider": "2.0.0",
-=======
     "@memberjunction/ai": "2.1.1",
     "@memberjunction/core": "2.1.1",
     "@memberjunction/actions": "2.1.1",
     "@memberjunction/core-entities": "2.1.1",
     "@memberjunction/global": "2.1.1",
     "@memberjunction/sqlserver-dataprovider": "2.1.1",
->>>>>>> f4af27a9
     "env-var": "^7.4.1",
+    "mssql": "^11.0.1",
     "fs-extra": "^11.2.0",
     "glob": "^10.3.10",
-    "mssql": "^11.0.1",
-    "typeorm": "^0.3.20",
-    "zod": "^3.23.8"
+    "typeorm": "^0.3.20"
   }
 }