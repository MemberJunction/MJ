--- conflicted
+++ resolved
@@ -51,13 +51,9 @@
   },
   "dependencies": {
     "@inquirer/prompts": "^5.0.1",
-<<<<<<< HEAD
     "@memberjunction/codegen-lib": "2.54.0",
     "@memberjunction/metadata-sync": "2.54.0",
     "@memberjunction/sqlserver-dataprovider": "2.54.0",
-=======
-    "@memberjunction/codegen-lib": "2.55.0",
->>>>>>> 93a492eb
     "@oclif/core": "^3",
     "@oclif/plugin-help": "^6",
     "@oclif/plugin-version": "^2.0.17",
