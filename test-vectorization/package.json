--- conflicted
+++ resolved
@@ -17,25 +17,6 @@
     "debug:retag": "node --inspect-brk -r dotenv/config dist/simple-retag.js"
   },
   "dependencies": {
-<<<<<<< HEAD
-    "@memberjunction/ai": "2.99.0",
-    "@memberjunction/ai-openai": "2.99.0",
-    "@memberjunction/ai-vectordb": "2.99.0",
-    "@memberjunction/ai-vectors": "2.99.0",
-    "@memberjunction/ai-vectors-pinecone": "2.99.0",
-    "@memberjunction/ai-vector-sync": "2.99.0",
-    "@memberjunction/aiengine": "2.99.0",
-    "@memberjunction/core": "2.99.0",
-    "@memberjunction/global": "2.99.0",
-    "@memberjunction/core-entities": "2.99.0",
-    "@memberjunction/ai-engine-base": "2.99.0",
-    "@memberjunction/ai-mistral": "2.99.0",
-    "@memberjunction/sqlserver-dataprovider": "2.99.0",
-    "@memberjunction/content-autotagging": "2.99.0",
-    "mj_generatedentities": "*",
-    "dotenv": "^16.4.1",
-    "env-var": "^7.4.1"
-=======
     "@memberjunction/ai": "2.111.4",
     "@memberjunction/ai-openai": "2.111.4",
     "@memberjunction/ai-vectordb": "2.111.4",
@@ -47,7 +28,6 @@
     "@memberjunction/global": "2.111.4",
     "@memberjunction/core-entities": "2.111.4",
     "dotenv": "^16.4.1"
->>>>>>> 642befd1
   },
   "devDependencies": {
     "@types/node": "^20.0.0",
